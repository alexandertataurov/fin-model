from datetime import datetime, timedelta
from celery import Task
from celery.schedules import crontab
from sqlalchemy.orm import Session

import asyncio
from app.core.celery_app import celery_app
from app.models.base import SessionLocal
from app.services.file_cleanup import FileCleanupService
from app.tasks.notifications import send_system_alert


class DatabaseTask(Task):
    """Base task with database session management."""

    def __call__(self, *args, **kwargs):
        with SessionLocal() as db:
            return self.run_with_db(db, *args, **kwargs)

    def run_with_db(self, db: Session, *args, **kwargs):
        raise NotImplementedError


@celery_app.task(name="app.tasks.scheduled_tasks.cleanup_expired_files")
<<<<<<< HEAD
def cleanup_expired_files(task=None, db_session: Session | None = None):
    """Clean up expired files synchronously for tests."""
    try:
        if db_session is None and isinstance(task, Session):
            db_session = task
            task = None

        if db_session is None:
            with SessionLocal() as session:
                service = FileCleanupService()
                results = asyncio.run(service.run_scheduled_cleanup())
        else:
            service = FileCleanupService()
            results = asyncio.run(service.run_scheduled_cleanup())
=======
def cleanup_expired_files():
    """Clean up expired files synchronously for tests."""
    try:
        service = FileCleanupService()
        results = asyncio.run(service.cleanup_expired_files(dry_run=False))
>>>>>>> 5c2fddd7

        # Send notification if significant cleanup occurred
        if results.get("total_files_deleted", 0) > 0:
            message = (
                f"File cleanup completed: {results['total_files_deleted']} files deleted, "
                f"{results['total_storage_freed_mb']:.2f} MB freed"
            )
            send_system_alert.delay("file_cleanup", message, "info")

        results_dict = {
            "success": True,
            "total_files_deleted": results.get("total_files_deleted") or results.get("files_deleted", 0),
            "total_storage_freed_mb": results.get("total_storage_freed_mb") or results.get("storage_freed_mb", 0),
            "error": None,
        }
        return results_dict

    except Exception as e:
        error_msg = f"Scheduled file cleanup failed: {str(e)}"
        send_system_alert.delay("file_cleanup_error", error_msg, "high")
        return {"success": False, "error": str(e)}


@celery_app.task(bind=True, name="app.tasks.scheduled_tasks.generate_cleanup_report")
def generate_cleanup_report(self):
    """Generate a report on cleanup statistics."""
    try:
        cleanup_service = FileCleanupService()
        stats = cleanup_service.get_cleanup_statistics()

        # Generate report summary
        report = {
            "generated_at": datetime.utcnow().isoformat(),
            "statistics": stats,
            "recommendations": [],
        }

        # Add recommendations based on statistics
        if stats["reclaimable_storage_mb"] > 1000:  # More than 1GB
            report["recommendations"].append(
                f"Consider running cleanup - {stats['reclaimable_storage_mb']:.2f} MB can be reclaimed"
            )

        if stats["eligible_for_cleanup"] > 100:
            report["recommendations"].append(
                f"{stats['eligible_for_cleanup']} files are eligible for cleanup"
            )

        # Send alert if storage usage is high
        if stats["storage_used_mb"] > 10000:  # More than 10GB
            send_system_alert.delay(
                "high_storage_usage",
                f"Storage usage is high: {stats['storage_used_mb']:.2f} MB",
                "medium",
            )

        return report

    except Exception as e:
        error_msg = f"Cleanup report generation failed: {str(e)}"
        send_system_alert.delay("report_generation_error", error_msg, "medium")
        raise


@celery_app.task(bind=True, name="app.tasks.scheduled_tasks.health_check")
def health_check(self):
    """Perform system health checks."""
    try:
        health_status = {
            "timestamp": datetime.utcnow().isoformat(),
            "services": {},
            "overall_status": "healthy",
        }

        # Check database connectivity
        try:
            with SessionLocal() as db:
                db.execute("SELECT 1")
            health_status["services"]["database"] = "healthy"
        except Exception as e:
            health_status["services"]["database"] = f"unhealthy: {str(e)}"
            health_status["overall_status"] = "degraded"

        # Check storage service
        try:
            from app.services.cloud_storage import CloudStorageManager

            storage_manager = CloudStorageManager()
            storage_stats = storage_manager.get_storage_stats()
            health_status["services"]["storage"] = storage_stats
        except Exception as e:
            health_status["services"]["storage"] = f"unhealthy: {str(e)}"
            health_status["overall_status"] = "degraded"

        # Check virus scanner
        try:
            from app.services.virus_scanner import VirusScanManager

            scanner_manager = VirusScanManager()
            scanner_status = scanner_manager.get_scanner_status()
            health_status["services"]["virus_scanner"] = scanner_status
        except Exception as e:
            health_status["services"]["virus_scanner"] = f"unhealthy: {str(e)}"
            # Virus scanner issues are not critical for overall health

        # Send alert if system is unhealthy
        if health_status["overall_status"] != "healthy":
            send_system_alert.delay(
                "system_health_degraded",
                f"System health is {health_status['overall_status']}",
                "high",
            )

        return health_status

    except Exception as e:
        error_msg = f"Health check failed: {str(e)}"
        send_system_alert.delay("health_check_error", error_msg, "critical")
        raise


@celery_app.task(bind=True, name="app.tasks.scheduled_tasks.update_analytics_cache")
def update_analytics_cache(self):
    """Update cached analytics data for faster dashboard loading."""
    try:
        from app.services.analytics_service import AnalyticsService

        with SessionLocal() as db:
            analytics_service = AnalyticsService(db)

            # Generate and cache key analytics
            cache_data = {
                "updated_at": datetime.utcnow().isoformat(),
                "dashboard_summary_7d": analytics_service.get_dashboard_summary(7),
                "dashboard_summary_30d": analytics_service.get_dashboard_summary(30),
                "processing_overview": analytics_service.get_processing_overview(30),
                "performance_metrics": analytics_service.get_performance_metrics(30),
            }

            # TODO: Store in Redis cache for faster retrieval
            # redis_client.setex("analytics_cache", 3600, json.dumps(cache_data))

            return {
                "success": True,
                "cache_updated_at": cache_data["updated_at"],
                "cached_datasets": len(cache_data) - 1,
            }

    except Exception as e:
        error_msg = f"Analytics cache update failed: {str(e)}"
        send_system_alert.delay("analytics_cache_error", error_msg, "medium")
        raise


# Configure periodic tasks
celery_app.conf.beat_schedule = {
    # Clean up expired files daily at 2 AM
    "cleanup-expired-files": {
        "task": "app.tasks.scheduled_tasks.cleanup_expired_files",
        "schedule": crontab(hour=2, minute=0),
    },
    # Generate cleanup report weekly on Sunday at 1 AM
    "generate-cleanup-report": {
        "task": "app.tasks.scheduled_tasks.generate_cleanup_report",
        "schedule": crontab(hour=1, minute=0, day_of_week=0),
    },
    # Health check every 30 minutes
    "health-check": {
        "task": "app.tasks.scheduled_tasks.health_check",
        "schedule": crontab(minute="*/30"),
    },
    # Update analytics cache every hour
    "update-analytics-cache": {
        "task": "app.tasks.scheduled_tasks.update_analytics_cache",
        "schedule": crontab(minute=0),
    },
}
<|MERGE_RESOLUTION|>--- conflicted
+++ resolved
@@ -22,7 +22,6 @@
 
 
 @celery_app.task(name="app.tasks.scheduled_tasks.cleanup_expired_files")
-<<<<<<< HEAD
 def cleanup_expired_files(task=None, db_session: Session | None = None):
     """Clean up expired files synchronously for tests."""
     try:
@@ -37,13 +36,6 @@
         else:
             service = FileCleanupService()
             results = asyncio.run(service.run_scheduled_cleanup())
-=======
-def cleanup_expired_files():
-    """Clean up expired files synchronously for tests."""
-    try:
-        service = FileCleanupService()
-        results = asyncio.run(service.cleanup_expired_files(dry_run=False))
->>>>>>> 5c2fddd7
 
         # Send notification if significant cleanup occurred
         if results.get("total_files_deleted", 0) > 0:
