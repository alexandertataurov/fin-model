from datetime import datetime
from enum import Enum
from sqlalchemy import (
    Column,
    Integer,
    String,
    DateTime,
    ForeignKey,
    Text,
    BigInteger,
    Boolean,
)
from sqlalchemy.orm import relationship, synonym
from sqlalchemy.sql import func

from app.models.base import Base


class FileStatus(str, Enum):
    """File processing status enum."""

    UPLOADED = "uploaded"
    PROCESSING = "processing"
    COMPLETED = "completed"
    FAILED = "failed"
    CANCELLED = "cancelled"


class FileType(str, Enum):
    """Supported file types."""

    EXCEL = "excel"
    CSV = "csv"


class UploadedFile(Base):
    """Model for uploaded files metadata."""

    __tablename__ = "uploaded_files"

    id = Column(Integer, primary_key=True, index=True)
    filename = Column(String(255), nullable=True)
    stored_filename = Column(String(255), unique=True, nullable=False)
    original_filename = Column(String(255), nullable=False)
    file_path = Column(String(500), nullable=False)
    file_size = Column(BigInteger, nullable=False)
    file_type = Column(String(50), nullable=True)
    mime_type = Column(String(100), nullable=True)

    # Processing status
    status = Column(String(50), default=FileStatus.UPLOADED, nullable=False)
    processing_status = synonym("status")
    processing_started_at = Column(DateTime, nullable=True)
    processing_completed_at = Column(DateTime, nullable=True)

    # Validation and parsing results
    is_valid = Column(Boolean, default=None, nullable=True)
    validation_errors = Column(Text, nullable=True)
    parsed_data = Column(Text, nullable=True)  # JSON string of parsed data

    # Foreign Keys
    # Connect each file to its owning user. This satisfies the User.uploaded_files
    # back-populated relationship required in tests.
<<<<<<< HEAD
=======

>>>>>>> cb1cbad4
    user_id = Column(Integer, ForeignKey("users.id", ondelete="CASCADE"), nullable=False)
    template_id = Column(Integer, ForeignKey("templates.id"), nullable=True)
    data_source_id = Column(Integer, ForeignKey("data_sources.id"), nullable=True)

    # Relationships
    user = relationship("User", back_populates="uploaded_files")
    parameters = relationship("Parameter", back_populates="source_file")
    scenarios = relationship("Scenario", back_populates="base_file")
    template = relationship("Template", back_populates="uploaded_files")
    data_source = relationship("DataSource", back_populates="uploaded_files")
    versions = relationship("FileVersion", back_populates="uploaded_file")

    # Timestamps
    created_at = Column(DateTime, default=func.now(), nullable=False)
    updated_at = Column(
        DateTime, default=func.now(), onupdate=func.now(), nullable=False
    )

    def __repr__(self):
        return f"<UploadedFile(id={self.id}, filename='{self.filename}', status='{self.status}')>"

    @property
    def user_id(self) -> int:
        return self.uploaded_by_id











class ProcessingLog(Base):
    """Model for tracking file processing logs."""

    __tablename__ = "processing_logs"

    id = Column(Integer, primary_key=True, index=True)
    file_id = Column(Integer, ForeignKey("uploaded_files.id"), nullable=False)

    # Log details
    step = Column(String(100), nullable=False)  # validation, parsing, extraction, etc.
    message = Column(Text, nullable=False)
    level = Column(String(20), default="info", nullable=False)  # info, warning, error
    details = Column(Text, nullable=True)  # JSON string with additional details

    # Timing
    timestamp = Column(DateTime, default=func.now(), nullable=False)

    # Relationships
    file = relationship("UploadedFile", backref="processing_logs")

    def __repr__(self):
        return f"<ProcessingLog(id={self.id}, file_id={self.file_id}, step='{self.step}', level='{self.level}')>"<|MERGE_RESOLUTION|>--- conflicted
+++ resolved
@@ -61,10 +61,6 @@
     # Foreign Keys
     # Connect each file to its owning user. This satisfies the User.uploaded_files
     # back-populated relationship required in tests.
-<<<<<<< HEAD
-=======
-
->>>>>>> cb1cbad4
     user_id = Column(Integer, ForeignKey("users.id", ondelete="CASCADE"), nullable=False)
     template_id = Column(Integer, ForeignKey("templates.id"), nullable=True)
     data_source_id = Column(Integer, ForeignKey("data_sources.id"), nullable=True)
