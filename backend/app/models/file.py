--- conflicted
+++ resolved
@@ -58,12 +58,7 @@
     parsed_data = Column(Text, nullable=True)  # JSON string of parsed data
 
     # Foreign Keys
-<<<<<<< HEAD
     user_id = Column(Integer, ForeignKey("users.id"), nullable=False)
-=======
-    user_id = Column("uploaded_by_id", Integer, ForeignKey("users.id"), nullable=False)
-    uploaded_by_id = synonym("user_id")
->>>>>>> b7ba2d60
     template_id = Column(Integer, ForeignKey("templates.id"), nullable=True)
     data_source_id = Column(Integer, ForeignKey("data_sources.id"), nullable=True)
 
