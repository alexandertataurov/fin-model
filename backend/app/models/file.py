--- conflicted
+++ resolved
@@ -60,11 +60,7 @@
 
     # Foreign Keys
     # Connect each file to its owning user
-<<<<<<< HEAD
     user_id = Column(Integer, ForeignKey("users.id", ondelete="CASCADE"), nullable=False)
-=======
-    user_id = Column(Integer, ForeignKey("users.id"), nullable=False)
->>>>>>> 1dc1794a
     template_id = Column(Integer, ForeignKey("templates.id"), nullable=True)
     data_source_id = Column(Integer, ForeignKey("data_sources.id"), nullable=True)
 
