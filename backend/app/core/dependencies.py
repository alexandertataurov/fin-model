from functools import wraps
from typing import Any, Callable, List, Set

from app.api.v1.endpoints.auth import get_current_active_user, get_current_user
from app.core.permissions import Permission, PermissionChecker
from app.models.audit import AuditAction
from app.models.base import get_db
from app.models.role import RoleType
from app.models.user import User
from app.services.auth_service import AuthService
from fastapi import Depends, HTTPException, status
from fastapi.security import HTTPAuthorizationCredentials, HTTPBearer
from sqlalchemy.orm import Session
<<<<<<< HEAD
=======

def require_permissions(
    *required_permissions: Permission,
    unauthenticated_status: int = status.HTTP_401_UNAUTHORIZED,
):
    """Decorator to require specific permissions for an endpoint.
>>>>>>> 66012392

    ``unauthenticated_status`` controls the response code when no ``Authorization``
    header is provided. Standard API endpoints expect ``401 Unauthorized`` while
    some admin routes check for a ``403 Forbidden`` response.
    """

<<<<<<< HEAD
def require_permissions(
    *required_permissions: Permission,
    unauthenticated_status: int = status.HTTP_401_UNAUTHORIZED,
):
    """Decorator to require specific permissions for an endpoint.

    ``unauthenticated_status`` controls the response code when no ``Authorization``
    header is provided. Standard API endpoints expect ``401 Unauthorized`` while
    some admin routes check for a ``403 Forbidden`` response.
    """

=======
>>>>>>> 66012392
    security = HTTPBearer(auto_error=False)

    def permission_decorator(
        credentials: HTTPAuthorizationCredentials = Depends(security),
        db: Session = Depends(get_db),
    ):
        # If no credentials were provided at all return the configured status
        # code. Admin endpoints pass ``403`` to mimic FastAPI's default
        # behaviour while most endpoints use ``401``.
        if credentials is None:
            raise HTTPException(
                status_code=unauthenticated_status,
                detail="Not authenticated",
            )

        # Manually resolve the user from the provided credentials so that we do
        # not trigger the 401 response from ``get_current_active_user`` when the
        # Authorization header is missing.
        current_user = get_current_user(credentials, db)
        if not current_user.is_active:
            raise HTTPException(
                status_code=status.HTTP_400_BAD_REQUEST, detail="Inactive user"
            )

        auth_service = AuthService(db)
        user_roles = auth_service.get_user_roles(current_user.id)
        if current_user.is_admin and RoleType.ADMIN.value not in user_roles:
            user_roles.append(RoleType.ADMIN.value)
        if not user_roles:
            user_roles.append(RoleType.VIEWER.value)

        # Check if user has any of the required permissions
        if not PermissionChecker.has_any_permission(
            user_roles, list(required_permissions)
        ):
            # Log permission denied
            auth_service.log_audit_action(
                user_id=current_user.id,
                action=AuditAction.PERMISSION_DENIED,
                success="failure",
                details=f"Missing permissions: {[p.value for p in required_permissions]}",
            )
            auth_service.db.commit()

            raise HTTPException(
                status_code=status.HTTP_403_FORBIDDEN,
                detail=f"Missing required permissions: {[p.value for p in required_permissions]}",
            )

        return current_user

    return permission_decorator


def require_all_permissions(*required_permissions: Permission):
    """Decorator to require ALL specified permissions for an endpoint."""

    security = HTTPBearer(auto_error=False)

    def permission_decorator(
        credentials: HTTPAuthorizationCredentials = Depends(security),
        current_user: User = Depends(get_current_active_user),
        db: Session = Depends(get_db),
    ):
        auth_service = AuthService(db)
        user_roles = auth_service.get_user_roles(current_user.id)

        # Check if user has all required permissions
        if not PermissionChecker.has_all_permissions(
            user_roles, list(required_permissions)
        ):
            # Log permission denied
            auth_service.log_audit_action(
                user_id=current_user.id,
                action=AuditAction.PERMISSION_DENIED,
                success="failure",
                details=f"Missing permissions: {[p.value for p in required_permissions]}",
            )
            auth_service.db.commit()

            raise HTTPException(
                status_code=status.HTTP_403_FORBIDDEN,
                detail=f"Missing required permissions: {[p.value for p in required_permissions]}",
            )

        return current_user

    return permission_decorator


def require_role(required_role: RoleType):
    """Decorator to require a specific role for an endpoint."""
    security = HTTPBearer(auto_error=False)

    def role_decorator(
        credentials: HTTPAuthorizationCredentials = Depends(security),
        current_user: User = Depends(get_current_active_user),
        db: Session = Depends(get_db),
    ):
        auth_service = AuthService(db)
        user_roles = auth_service.get_user_roles(current_user.id)

        # Check if user has the required role
        role_names = [role.value for role in user_roles]
        if required_role.value not in role_names:
            # Log permission denied
            auth_service.log_audit_action(
                user_id=current_user.id,
                action=AuditAction.PERMISSION_DENIED,
                success="failure",
                details=f"Missing required role: {required_role.value}",
            )
            auth_service.db.commit()

            raise HTTPException(
                status_code=status.HTTP_403_FORBIDDEN,
                detail=f"Missing required role: {required_role.value}",
            )

        return current_user

    return role_decorator

security_admin = HTTPBearer(auto_error=False)

security_admin = HTTPBearer(auto_error=False)


security_admin = HTTPBearer(auto_error=False)


security_admin = HTTPBearer(auto_error=False)


security_admin = HTTPBearer(auto_error=False)


def require_admin(
    credentials: HTTPAuthorizationCredentials = Depends(security_admin),
    current_user: User = Depends(get_current_active_user),
    db: Session = Depends(get_db),
):
    """Dependency to require admin role."""
    auth_service = AuthService(db)
    user_roles = auth_service.get_user_roles(current_user.id)
    if current_user.is_admin and RoleType.ADMIN.value not in user_roles:
        user_roles.append(RoleType.ADMIN.value)
    if not user_roles:
        user_roles.append(RoleType.VIEWER.value)

    # Check if user has admin role
    role_names = [role.value for role in user_roles]
    if RoleType.ADMIN.value not in role_names:
        # Log permission denied
        auth_service.log_audit_action(
            user_id=current_user.id,
            action=AuditAction.PERMISSION_DENIED,
            success="failure",
            details="Missing admin role",
        )
        auth_service.db.commit()

        raise HTTPException(
            status_code=status.HTTP_403_FORBIDDEN, detail="Admin access required"
        )

    return current_user


class UserWithPermissions:
    """Class to hold user with their permissions for dependency injection."""

    def __init__(
        self, user: User, permissions: Set[Permission], user_roles: List[str] = None
    ):
        self.user = user
        self.permissions = permissions
        self._user_roles = user_roles or []

    @property
    def roles(self) -> List[str]:
        """Get user roles."""
        return self._user_roles

    def is_admin(self) -> bool:
        """Check if user is admin."""
        return Permission.ADMIN_ACCESS in self.permissions

    def is_analyst(self) -> bool:
        """Check if user is analyst."""
        return Permission.MODEL_CREATE in self.permissions and not self.is_admin()


def get_current_user_with_permissions(
    current_user: User = Depends(get_current_active_user), db: Session = Depends(get_db)
) -> UserWithPermissions:
    """Get current user with their permissions."""
    auth_service = AuthService(db)
    user_roles = auth_service.get_user_roles(current_user.id)
    permissions = PermissionChecker.get_user_permissions(user_roles)

    return UserWithPermissions(current_user, permissions, user_roles)


def require_resource_access(resource_type: str):
    """Decorator to require access to a specific resource type."""

    def resource_decorator(
        current_user: User = Depends(get_current_active_user),
        db: Session = Depends(get_db),
    ):
        auth_service = AuthService(db)
        user_roles = auth_service.get_user_roles(current_user.id)

        # Check resource-specific permissions based on the resource type
        required_permission = None
        if resource_type == "financial_model":
            required_permission = Permission.MODEL_READ
        elif resource_type == "analytics":
            required_permission = Permission.ANALYTICS_VIEW
        elif resource_type == "reports":
            required_permission = Permission.REPORT_VIEW
        else:
            # Default to general read permission
            required_permission = Permission.DATA_READ

        if not PermissionChecker.has_permission(user_roles, required_permission):
            # Log permission denied
            auth_service.log_audit_action(
                user_id=current_user.id,
                action=AuditAction.PERMISSION_DENIED,
                success="failure",
                details=f"Missing permission for resource type: {resource_type}",
            )
            auth_service.db.commit()

            raise HTTPException(
                status_code=status.HTTP_403_FORBIDDEN,
                detail=f"Access denied for resource: {resource_type}",
            )

        return current_user

    return resource_decorator


def check_resource_ownership(resource_id: int, resource_type: str):
    """Decorator to check if user owns the resource or has admin permissions."""

    def ownership_decorator(
        current_user: User = Depends(get_current_active_user),
        db: Session = Depends(get_db),
    ):
        auth_service = AuthService(db)
        user_roles = auth_service.get_user_roles(current_user.id)

        # Admins can access all resources
        role_names = [role.value for role in user_roles]
        if RoleType.ADMIN.value in role_names:
            return current_user

        # TODO: Implement resource ownership checking
        # This would involve checking if the user created/owns the specific resource
        # For now, we'll allow access if user has the required permissions

        required_permission = None
        if resource_type == "financial_model":
            required_permission = Permission.MODEL_READ
        elif resource_type == "analytics":
            required_permission = Permission.ANALYTICS_VIEW
        elif resource_type == "reports":
            required_permission = Permission.REPORT_VIEW
        else:
            required_permission = Permission.DATA_READ

        if not PermissionChecker.has_permission(user_roles, required_permission):
            # Log permission denied
            auth_service.log_audit_action(
                user_id=current_user.id,
                action=AuditAction.PERMISSION_DENIED,
                success="failure",
                details=f"Missing permission for resource {resource_type}:{resource_id}",
            )
            auth_service.db.commit()

            raise HTTPException(
                status_code=status.HTTP_403_FORBIDDEN,
                detail=f"Access denied for resource: {resource_type}:{resource_id}",
            )

        return current_user

    return ownership_decorator<|MERGE_RESOLUTION|>--- conflicted
+++ resolved
@@ -11,35 +11,18 @@
 from fastapi import Depends, HTTPException, status
 from fastapi.security import HTTPAuthorizationCredentials, HTTPBearer
 from sqlalchemy.orm import Session
-<<<<<<< HEAD
-=======
 
 def require_permissions(
     *required_permissions: Permission,
     unauthenticated_status: int = status.HTTP_401_UNAUTHORIZED,
 ):
     """Decorator to require specific permissions for an endpoint.
->>>>>>> 66012392
 
     ``unauthenticated_status`` controls the response code when no ``Authorization``
     header is provided. Standard API endpoints expect ``401 Unauthorized`` while
     some admin routes check for a ``403 Forbidden`` response.
     """
 
-<<<<<<< HEAD
-def require_permissions(
-    *required_permissions: Permission,
-    unauthenticated_status: int = status.HTTP_401_UNAUTHORIZED,
-):
-    """Decorator to require specific permissions for an endpoint.
-
-    ``unauthenticated_status`` controls the response code when no ``Authorization``
-    header is provided. Standard API endpoints expect ``401 Unauthorized`` while
-    some admin routes check for a ``403 Forbidden`` response.
-    """
-
-=======
->>>>>>> 66012392
     security = HTTPBearer(auto_error=False)
 
     def permission_decorator(
