--- conflicted
+++ resolved
@@ -12,8 +12,6 @@
 from fastapi.security import HTTPAuthorizationCredentials, HTTPBearer
 from sqlalchemy.orm import Session
 
-
-<<<<<<< HEAD
 def require_permissions(
     *required_permissions: Permission,
     unauthenticated_status: int = status.HTTP_401_UNAUTHORIZED,
@@ -26,22 +24,9 @@
     """
 
     security = HTTPBearer(auto_error=False)
-=======
-from fastapi.security import HTTPBearer, HTTPAuthorizationCredentials
-
-
-def require_permissions(*required_permissions: Permission):
-    """Decorator to require specific permissions for an endpoint."""
->>>>>>> 9ed414f1
-
-    security = HTTPBearer(auto_error=False)
 
     def permission_decorator(
         credentials: HTTPAuthorizationCredentials = Depends(security),
-<<<<<<< HEAD
-=======
-        current_user: User = Depends(get_current_active_user),
->>>>>>> 9ed414f1
         db: Session = Depends(get_db),
     ):
         # If no credentials were provided at all return the configured status
@@ -131,10 +116,6 @@
 def require_role(required_role: RoleType):
     """Decorator to require a specific role for an endpoint."""
     security = HTTPBearer(auto_error=False)
-<<<<<<< HEAD
-=======
-
->>>>>>> 9ed414f1
 
     def role_decorator(
         credentials: HTTPAuthorizationCredentials = Depends(security),
@@ -173,11 +154,7 @@
 def require_admin(
     credentials: HTTPAuthorizationCredentials = Depends(security_admin),
     current_user: User = Depends(get_current_active_user),
-<<<<<<< HEAD
     db: Session = Depends(get_db),
-=======
-    db: Session = Depends(get_db)
->>>>>>> 9ed414f1
 ):
     """Dependency to require admin role."""
     auth_service = AuthService(db)
