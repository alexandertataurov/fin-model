from typing import List, Callable, Any, Set
from functools import wraps
from fastapi import Depends, HTTPException, status
from sqlalchemy.orm import Session

from app.models.base import get_db
from app.models.user import User
from app.models.role import RoleType
from app.services.auth_service import AuthService
from app.api.v1.endpoints.auth import get_current_active_user
from app.core.permissions import Permission, PermissionChecker
from app.models.audit import AuditAction


from fastapi.security import HTTPBearer, HTTPAuthorizationCredentials


def require_permissions(*required_permissions: Permission):
    """Decorator to require specific permissions for an endpoint."""

<<<<<<< HEAD
    security = HTTPBearer(auto_error=False)
=======
    security = HTTPBearer()
>>>>>>> 8621eca8

    def permission_decorator(
        credentials: HTTPAuthorizationCredentials = Depends(security),
        current_user: User = Depends(get_current_active_user),
        db: Session = Depends(get_db),
    ):
        auth_service = AuthService(db)
        user_roles = auth_service.get_user_roles(current_user.id)
        if current_user.is_admin and RoleType.ADMIN.value not in user_roles:
            user_roles.append(RoleType.ADMIN.value)
        if not user_roles:
            user_roles.append(RoleType.VIEWER.value)

        # Check if user has any of the required permissions
        if not PermissionChecker.has_any_permission(
            user_roles, list(required_permissions)
        ):
            # Log permission denied
            auth_service.log_audit_action(
                user_id=current_user.id,
                action=AuditAction.PERMISSION_DENIED,
                success="failure",
                details=f"Missing permissions: {[p.value for p in required_permissions]}",
            )
            auth_service.db.commit()

            raise HTTPException(
                status_code=status.HTTP_403_FORBIDDEN,
                detail=f"Missing required permissions: {[p.value for p in required_permissions]}",
            )

        return current_user

    return permission_decorator


def require_all_permissions(*required_permissions: Permission):
    """Decorator to require ALL specified permissions for an endpoint."""

<<<<<<< HEAD
    security = HTTPBearer(auto_error=False)
=======
    security = HTTPBearer()
>>>>>>> 8621eca8

    def permission_decorator(
        credentials: HTTPAuthorizationCredentials = Depends(security),
        current_user: User = Depends(get_current_active_user),
        db: Session = Depends(get_db),
    ):
        auth_service = AuthService(db)
        user_roles = auth_service.get_user_roles(current_user.id)

        # Check if user has all required permissions
        if not PermissionChecker.has_all_permissions(
            user_roles, list(required_permissions)
        ):
            # Log permission denied
            auth_service.log_audit_action(
                user_id=current_user.id,
                action=AuditAction.PERMISSION_DENIED,
                success="failure",
                details=f"Missing permissions: {[p.value for p in required_permissions]}",
            )
            auth_service.db.commit()

            raise HTTPException(
                status_code=status.HTTP_403_FORBIDDEN,
                detail=f"Missing required permissions: {[p.value for p in required_permissions]}",
            )

        return current_user

    return permission_decorator


def require_role(required_role: RoleType):
    """Decorator to require a specific role for an endpoint."""
<<<<<<< HEAD
    security = HTTPBearer(auto_error=False)
=======
    security = HTTPBearer()
>>>>>>> 8621eca8

    def role_decorator(
        credentials: HTTPAuthorizationCredentials = Depends(security),
        current_user: User = Depends(get_current_active_user),
        db: Session = Depends(get_db),
    ):
        auth_service = AuthService(db)
        user_roles = auth_service.get_user_roles(current_user.id)

        # Check if user has the required role
        role_names = [role.value for role in user_roles]
        if required_role.value not in role_names:
            # Log permission denied
            auth_service.log_audit_action(
                user_id=current_user.id,
                action=AuditAction.PERMISSION_DENIED,
                success="failure",
                details=f"Missing required role: {required_role.value}",
            )
            auth_service.db.commit()

            raise HTTPException(
                status_code=status.HTTP_403_FORBIDDEN,
                detail=f"Missing required role: {required_role.value}",
            )

        return current_user

    return role_decorator


<<<<<<< HEAD
security_admin = HTTPBearer(auto_error=False)
=======
security_admin = HTTPBearer()
>>>>>>> 8621eca8

def require_admin(
    credentials: HTTPAuthorizationCredentials = Depends(security_admin),
    current_user: User = Depends(get_current_active_user),
    db: Session = Depends(get_db)
):
    """Dependency to require admin role."""
    auth_service = AuthService(db)
    user_roles = auth_service.get_user_roles(current_user.id)
    if current_user.is_admin and RoleType.ADMIN.value not in user_roles:
        user_roles.append(RoleType.ADMIN.value)
    if not user_roles:
        user_roles.append(RoleType.VIEWER.value)

    # Check if user has admin role
    role_names = [role.value for role in user_roles]
    if RoleType.ADMIN.value not in role_names:
        # Log permission denied
        auth_service.log_audit_action(
            user_id=current_user.id,
            action=AuditAction.PERMISSION_DENIED,
            success="failure",
            details="Missing admin role",
        )
        auth_service.db.commit()

        raise HTTPException(
            status_code=status.HTTP_403_FORBIDDEN, detail="Admin access required"
        )

    return current_user


class UserWithPermissions:
    """Class to hold user with their permissions for dependency injection."""

    def __init__(self, user: User, permissions: Set[Permission], user_roles: List[str] = None):
        self.user = user
        self.permissions = permissions
        self._user_roles = user_roles or []
        
    @property
    def roles(self) -> List[str]:
        """Get user roles."""
        return self._user_roles
    
    def is_admin(self) -> bool:
        """Check if user is admin."""
        return Permission.ADMIN_ACCESS in self.permissions
    
    def is_analyst(self) -> bool:
        """Check if user is analyst."""
        return Permission.MODEL_CREATE in self.permissions and not self.is_admin()


def get_current_user_with_permissions(
    current_user: User = Depends(get_current_active_user), db: Session = Depends(get_db)
) -> UserWithPermissions:
    """Get current user with their permissions."""
    auth_service = AuthService(db)
    user_roles = auth_service.get_user_roles(current_user.id)
    permissions = PermissionChecker.get_user_permissions(user_roles)

    return UserWithPermissions(current_user, permissions, user_roles)


def require_resource_access(resource_type: str):
    """Decorator to require access to a specific resource type."""

    def resource_decorator(
        current_user: User = Depends(get_current_active_user),
        db: Session = Depends(get_db),
    ):
        auth_service = AuthService(db)
        user_roles = auth_service.get_user_roles(current_user.id)

        # Check resource-specific permissions based on the resource type
        required_permission = None
        if resource_type == "financial_model":
            required_permission = Permission.MODEL_READ
        elif resource_type == "analytics":
            required_permission = Permission.ANALYTICS_VIEW
        elif resource_type == "reports":
            required_permission = Permission.REPORT_VIEW
        else:
            # Default to general read permission
            required_permission = Permission.DATA_READ

        if not PermissionChecker.has_permission(user_roles, required_permission):
            # Log permission denied
            auth_service.log_audit_action(
                user_id=current_user.id,
                action=AuditAction.PERMISSION_DENIED,
                success="failure",
                details=f"Missing permission for resource type: {resource_type}",
            )
            auth_service.db.commit()

            raise HTTPException(
                status_code=status.HTTP_403_FORBIDDEN,
                detail=f"Access denied for resource: {resource_type}",
            )

        return current_user

    return resource_decorator


def check_resource_ownership(resource_id: int, resource_type: str):
    """Decorator to check if user owns the resource or has admin permissions."""

    def ownership_decorator(
        current_user: User = Depends(get_current_active_user),
        db: Session = Depends(get_db),
    ):
        auth_service = AuthService(db)
        user_roles = auth_service.get_user_roles(current_user.id)

        # Admins can access all resources
        role_names = [role.value for role in user_roles]
        if RoleType.ADMIN.value in role_names:
            return current_user

        # TODO: Implement resource ownership checking
        # This would involve checking if the user created/owns the specific resource
        # For now, we'll allow access if user has the required permissions

        required_permission = None
        if resource_type == "financial_model":
            required_permission = Permission.MODEL_READ
        elif resource_type == "analytics":
            required_permission = Permission.ANALYTICS_VIEW
        elif resource_type == "reports":
            required_permission = Permission.REPORT_VIEW
        else:
            required_permission = Permission.DATA_READ

        if not PermissionChecker.has_permission(user_roles, required_permission):
            # Log permission denied
            auth_service.log_audit_action(
                user_id=current_user.id,
                action=AuditAction.PERMISSION_DENIED,
                success="failure",
                details=f"Missing permission for resource {resource_type}:{resource_id}",
            )
            auth_service.db.commit()

            raise HTTPException(
                status_code=status.HTTP_403_FORBIDDEN,
                detail=f"Access denied for resource: {resource_type}:{resource_id}",
            )

        return current_user

    return ownership_decorator<|MERGE_RESOLUTION|>--- conflicted
+++ resolved
@@ -18,11 +18,7 @@
 def require_permissions(*required_permissions: Permission):
     """Decorator to require specific permissions for an endpoint."""
 
-<<<<<<< HEAD
     security = HTTPBearer(auto_error=False)
-=======
-    security = HTTPBearer()
->>>>>>> 8621eca8
 
     def permission_decorator(
         credentials: HTTPAuthorizationCredentials = Depends(security),
@@ -62,11 +58,7 @@
 def require_all_permissions(*required_permissions: Permission):
     """Decorator to require ALL specified permissions for an endpoint."""
 
-<<<<<<< HEAD
     security = HTTPBearer(auto_error=False)
-=======
-    security = HTTPBearer()
->>>>>>> 8621eca8
 
     def permission_decorator(
         credentials: HTTPAuthorizationCredentials = Depends(security),
@@ -101,11 +93,8 @@
 
 def require_role(required_role: RoleType):
     """Decorator to require a specific role for an endpoint."""
-<<<<<<< HEAD
     security = HTTPBearer(auto_error=False)
-=======
-    security = HTTPBearer()
->>>>>>> 8621eca8
+
 
     def role_decorator(
         credentials: HTTPAuthorizationCredentials = Depends(security),
@@ -136,12 +125,7 @@
 
     return role_decorator
 
-
-<<<<<<< HEAD
 security_admin = HTTPBearer(auto_error=False)
-=======
-security_admin = HTTPBearer()
->>>>>>> 8621eca8
 
 def require_admin(
     credentials: HTTPAuthorizationCredentials = Depends(security_admin),
