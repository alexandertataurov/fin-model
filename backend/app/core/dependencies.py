from functools import wraps
from typing import Any, Callable, List, Set

from app.api.v1.endpoints.auth import get_current_active_user, get_current_user
from app.core.permissions import Permission, PermissionChecker
from app.models.audit import AuditAction
from app.models.base import get_db
from app.models.role import RoleType
from app.models.user import User
from app.services.auth_service import AuthService
from fastapi import Depends, HTTPException, status
from fastapi.security import HTTPAuthorizationCredentials, HTTPBearer
from sqlalchemy.orm import Session

def require_permissions(
    *required_permissions: Permission,
    unauthenticated_status: int = status.HTTP_401_UNAUTHORIZED,
):
    """Decorator to require specific permissions for an endpoint.

<<<<<<< HEAD
def require_permissions(
    *required_permissions: Permission,
    unauthenticated_status: int = status.HTTP_401_UNAUTHORIZED,
):
    """Decorator to require specific permissions for an endpoint.

=======
>>>>>>> d19413c2
    ``unauthenticated_status`` controls the response code when no ``Authorization``
    header is provided. Standard API endpoints expect ``401 Unauthorized`` while
    some admin routes check for a ``403 Forbidden`` response.
    """

    security = HTTPBearer(auto_error=False)

    def permission_decorator(
        credentials: HTTPAuthorizationCredentials = Depends(security),
        db: Session = Depends(get_db),
    ):
        # If no credentials were provided at all return the configured status
        # code. Admin endpoints pass ``403`` to mimic FastAPI's default
        # behaviour while most endpoints use ``401``.
        if credentials is None:
            raise HTTPException(
                status_code=unauthenticated_status,
                detail="Not authenticated",
            )

        # Manually resolve the user from the provided credentials so that we do
        # not trigger the 401 response from ``get_current_active_user`` when the
        # Authorization header is missing.
        current_user = get_current_user(credentials, db)
        if not current_user.is_active:
            raise HTTPException(
                status_code=status.HTTP_400_BAD_REQUEST, detail="Inactive user"
            )

        auth_service = AuthService(db)
        user_roles = auth_service.get_user_roles(current_user.id)
        if current_user.is_admin and RoleType.ADMIN.value not in user_roles:
            user_roles.append(RoleType.ADMIN.value)
        if not user_roles:
            user_roles.append(RoleType.VIEWER.value)

        # Check if user has any of the required permissions
        if not PermissionChecker.has_any_permission(
            user_roles, list(required_permissions)
        ):
            # Log permission denied
            auth_service.log_audit_action(
                user_id=current_user.id,
                action=AuditAction.PERMISSION_DENIED,
                success="failure",
                details=f"Missing permissions: {[p.value for p in required_permissions]}",
            )
            auth_service.db.commit()

            raise HTTPException(
                status_code=status.HTTP_403_FORBIDDEN,
                detail=f"Missing required permissions: {[p.value for p in required_permissions]}",
            )

        return current_user

    return permission_decorator


def require_all_permissions(*required_permissions: Permission):
    """Decorator to require ALL specified permissions for an endpoint."""

    security = HTTPBearer(auto_error=False)

    def permission_decorator(
        credentials: HTTPAuthorizationCredentials = Depends(security),
        current_user: User = Depends(get_current_active_user),
        db: Session = Depends(get_db),
    ):
        auth_service = AuthService(db)
        user_roles = auth_service.get_user_roles(current_user.id)

        # Check if user has all required permissions
        if not PermissionChecker.has_all_permissions(
            user_roles, list(required_permissions)
        ):
            # Log permission denied
            auth_service.log_audit_action(
                user_id=current_user.id,
                action=AuditAction.PERMISSION_DENIED,
                success="failure",
                details=f"Missing permissions: {[p.value for p in required_permissions]}",
            )
            auth_service.db.commit()

            raise HTTPException(
                status_code=status.HTTP_403_FORBIDDEN,
                detail=f"Missing required permissions: {[p.value for p in required_permissions]}",
            )

        return current_user

    return permission_decorator


def require_role(required_role: RoleType):
    """Decorator to require a specific role for an endpoint."""
    security = HTTPBearer(auto_error=False)

    def role_decorator(
        credentials: HTTPAuthorizationCredentials = Depends(security),
        current_user: User = Depends(get_current_active_user),
        db: Session = Depends(get_db),
    ):
        auth_service = AuthService(db)
        user_roles = auth_service.get_user_roles(current_user.id)

        # Check if user has the required role
        role_names = [role.value for role in user_roles]
        if required_role.value not in role_names:
            # Log permission denied
            auth_service.log_audit_action(
                user_id=current_user.id,
                action=AuditAction.PERMISSION_DENIED,
                success="failure",
                details=f"Missing required role: {required_role.value}",
            )
            auth_service.db.commit()

            raise HTTPException(
                status_code=status.HTTP_403_FORBIDDEN,
                detail=f"Missing required role: {required_role.value}",
            )

        return current_user

    return role_decorator

security_admin = HTTPBearer(auto_error=False)

security_admin = HTTPBearer(auto_error=False)


security_admin = HTTPBearer(auto_error=False)


def require_admin(
    credentials: HTTPAuthorizationCredentials = Depends(security_admin),
    current_user: User = Depends(get_current_active_user),
    db: Session = Depends(get_db),
):
    """Dependency to require admin role."""
    auth_service = AuthService(db)
    user_roles = auth_service.get_user_roles(current_user.id)
    if current_user.is_admin and RoleType.ADMIN.value not in user_roles:
        user_roles.append(RoleType.ADMIN.value)
    if not user_roles:
        user_roles.append(RoleType.VIEWER.value)

    # Check if user has admin role
    role_names = [role.value for role in user_roles]
    if RoleType.ADMIN.value not in role_names:
        # Log permission denied
        auth_service.log_audit_action(
            user_id=current_user.id,
            action=AuditAction.PERMISSION_DENIED,
            success="failure",
            details="Missing admin role",
        )
        auth_service.db.commit()

        raise HTTPException(
            status_code=status.HTTP_403_FORBIDDEN, detail="Admin access required"
        )

    return current_user


class UserWithPermissions:
    """Class to hold user with their permissions for dependency injection."""

    def __init__(
        self, user: User, permissions: Set[Permission], user_roles: List[str] = None
    ):
        self.user = user
        self.permissions = permissions
        self._user_roles = user_roles or []

    @property
    def roles(self) -> List[str]:
        """Get user roles."""
        return self._user_roles

    def is_admin(self) -> bool:
        """Check if user is admin."""
        return Permission.ADMIN_ACCESS in self.permissions

    def is_analyst(self) -> bool:
        """Check if user is analyst."""
        return Permission.MODEL_CREATE in self.permissions and not self.is_admin()


def get_current_user_with_permissions(
    current_user: User = Depends(get_current_active_user), db: Session = Depends(get_db)
) -> UserWithPermissions:
    """Get current user with their permissions."""
    auth_service = AuthService(db)
    user_roles = auth_service.get_user_roles(current_user.id)
    permissions = PermissionChecker.get_user_permissions(user_roles)

    return UserWithPermissions(current_user, permissions, user_roles)


def require_resource_access(resource_type: str):
    """Decorator to require access to a specific resource type."""

    def resource_decorator(
        current_user: User = Depends(get_current_active_user),
        db: Session = Depends(get_db),
    ):
        auth_service = AuthService(db)
        user_roles = auth_service.get_user_roles(current_user.id)

        # Check resource-specific permissions based on the resource type
        required_permission = None
        if resource_type == "financial_model":
            required_permission = Permission.MODEL_READ
        elif resource_type == "analytics":
            required_permission = Permission.ANALYTICS_VIEW
        elif resource_type == "reports":
            required_permission = Permission.REPORT_VIEW
        else:
            # Default to general read permission
            required_permission = Permission.DATA_READ

        if not PermissionChecker.has_permission(user_roles, required_permission):
            # Log permission denied
            auth_service.log_audit_action(
                user_id=current_user.id,
                action=AuditAction.PERMISSION_DENIED,
                success="failure",
                details=f"Missing permission for resource type: {resource_type}",
            )
            auth_service.db.commit()

            raise HTTPException(
                status_code=status.HTTP_403_FORBIDDEN,
                detail=f"Access denied for resource: {resource_type}",
            )

        return current_user

    return resource_decorator


def check_resource_ownership(resource_id: int, resource_type: str):
    """Decorator to check if user owns the resource or has admin permissions."""

    def ownership_decorator(
        current_user: User = Depends(get_current_active_user),
        db: Session = Depends(get_db),
    ):
        auth_service = AuthService(db)
        user_roles = auth_service.get_user_roles(current_user.id)

        # Admins can access all resources
        role_names = [role.value for role in user_roles]
        if RoleType.ADMIN.value in role_names:
            return current_user

        # TODO: Implement resource ownership checking
        # This would involve checking if the user created/owns the specific resource
        # For now, we'll allow access if user has the required permissions

        required_permission = None
        if resource_type == "financial_model":
            required_permission = Permission.MODEL_READ
        elif resource_type == "analytics":
            required_permission = Permission.ANALYTICS_VIEW
        elif resource_type == "reports":
            required_permission = Permission.REPORT_VIEW
        else:
            required_permission = Permission.DATA_READ

        if not PermissionChecker.has_permission(user_roles, required_permission):
            # Log permission denied
            auth_service.log_audit_action(
                user_id=current_user.id,
                action=AuditAction.PERMISSION_DENIED,
                success="failure",
                details=f"Missing permission for resource {resource_type}:{resource_id}",
            )
            auth_service.db.commit()

            raise HTTPException(
                status_code=status.HTTP_403_FORBIDDEN,
                detail=f"Access denied for resource: {resource_type}:{resource_id}",
            )

        return current_user

    return ownership_decorator<|MERGE_RESOLUTION|>--- conflicted
+++ resolved
@@ -16,17 +16,13 @@
     *required_permissions: Permission,
     unauthenticated_status: int = status.HTTP_401_UNAUTHORIZED,
 ):
-    """Decorator to require specific permissions for an endpoint.
-
-<<<<<<< HEAD
+
 def require_permissions(
     *required_permissions: Permission,
     unauthenticated_status: int = status.HTTP_401_UNAUTHORIZED,
 ):
     """Decorator to require specific permissions for an endpoint.
 
-=======
->>>>>>> d19413c2
     ``unauthenticated_status`` controls the response code when no ``Authorization``
     header is provided. Standard API endpoints expect ``401 Unauthorized`` while
     some admin routes check for a ``403 Forbidden`` response.
