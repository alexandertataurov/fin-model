from typing import Dict, Any
from fastapi import APIRouter, Depends, Query
from sqlalchemy.orm import Session

from app.models.base import get_db
from app.core.monitoring import performance_monitor
from app.api.v1.endpoints.auth import get_current_active_user
from app.core.dependencies import require_permissions
from app.core.permissions import Permission
from datetime import datetime
from app.models.user import User

router = APIRouter()


@router.get("/metrics")
async def get_performance_metrics(
    hours: int = Query(24, ge=1, le=168, description="Hours to look back"),
<<<<<<< HEAD
    current_user: User = Depends(require_permissions(Permission.ADMIN_ACCESS)),
=======
    current_user: User = Depends(require_permissions(Permission.SYSTEM_HEALTH)),
>>>>>>> 0328550d
) -> Dict[str, Any]:
    """Get performance metrics summary."""
    return performance_monitor.get_metrics_summary(hours=hours)


@router.get("/system")
async def get_system_metrics(
<<<<<<< HEAD
    current_user: User = Depends(require_permissions(Permission.ADMIN_ACCESS)),
=======
    current_user: User = Depends(require_permissions(Permission.SYSTEM_HEALTH)),
>>>>>>> 0328550d
) -> Dict[str, Any]:
    """Get current system resource metrics."""
    import psutil
    
    # Update system metrics
    performance_monitor.update_system_metrics()
    
    # Get detailed system info
    memory = psutil.virtual_memory()
    cpu_percent = psutil.cpu_percent(interval=1)
    disk = psutil.disk_usage('/')
    
    return {
        "memory": {
            "total": memory.total,
            "available": memory.available,
            "used": memory.used,
            "percent": memory.percent
        },
        "cpu": {
            "percent": cpu_percent,
            "count": psutil.cpu_count()
        },
        "disk": {
            "total": disk.total,
            "used": disk.used,
            "free": disk.free,
            "percent": (disk.used / disk.total) * 100
        },
        "network": {
            "connections": len(psutil.net_connections())
        }
    }


@router.post("/clear-metrics")
async def clear_old_metrics(
    hours: int = Query(24, ge=1, le=168, description="Clear metrics older than N hours"),
<<<<<<< HEAD
    current_user: User = Depends(require_permissions(Permission.ADMIN_ACCESS)),
=======
    current_user: User = Depends(require_permissions(Permission.SYSTEM_SETTINGS)),
>>>>>>> 0328550d
) -> Dict[str, Any]:
    """Clear old performance metrics."""
    performance_monitor.clear_old_metrics(hours=hours)
    return {"message": f"Cleared metrics older than {hours} hours"}


@router.get("/health")
async def monitoring_health_check(
<<<<<<< HEAD
    current_user: User = Depends(require_permissions(Permission.ADMIN_ACCESS)),
=======
    current_user: User = Depends(require_permissions(Permission.SYSTEM_HEALTH)),
>>>>>>> 0328550d
) -> Dict[str, Any]:
    """Health check for monitoring system."""
    try:
        # Test basic functionality
        performance_monitor.update_system_metrics()
        summary = performance_monitor.get_metrics_summary(hours=1)
        
        return {
            "status": "healthy",
            "monitoring_active": True,
            "metrics_available": "message" not in summary,
            "timestamp": datetime.utcnow().isoformat()
        }
    except Exception as e:
        return {
            "status": "unhealthy",
            "error": str(e),
            "timestamp": datetime.utcnow().isoformat()
        } <|MERGE_RESOLUTION|>--- conflicted
+++ resolved
@@ -16,11 +16,7 @@
 @router.get("/metrics")
 async def get_performance_metrics(
     hours: int = Query(24, ge=1, le=168, description="Hours to look back"),
-<<<<<<< HEAD
-    current_user: User = Depends(require_permissions(Permission.ADMIN_ACCESS)),
-=======
     current_user: User = Depends(require_permissions(Permission.SYSTEM_HEALTH)),
->>>>>>> 0328550d
 ) -> Dict[str, Any]:
     """Get performance metrics summary."""
     return performance_monitor.get_metrics_summary(hours=hours)
@@ -28,11 +24,7 @@
 
 @router.get("/system")
 async def get_system_metrics(
-<<<<<<< HEAD
-    current_user: User = Depends(require_permissions(Permission.ADMIN_ACCESS)),
-=======
     current_user: User = Depends(require_permissions(Permission.SYSTEM_HEALTH)),
->>>>>>> 0328550d
 ) -> Dict[str, Any]:
     """Get current system resource metrics."""
     import psutil
@@ -71,11 +63,7 @@
 @router.post("/clear-metrics")
 async def clear_old_metrics(
     hours: int = Query(24, ge=1, le=168, description="Clear metrics older than N hours"),
-<<<<<<< HEAD
-    current_user: User = Depends(require_permissions(Permission.ADMIN_ACCESS)),
-=======
     current_user: User = Depends(require_permissions(Permission.SYSTEM_SETTINGS)),
->>>>>>> 0328550d
 ) -> Dict[str, Any]:
     """Clear old performance metrics."""
     performance_monitor.clear_old_metrics(hours=hours)
@@ -84,11 +72,7 @@
 
 @router.get("/health")
 async def monitoring_health_check(
-<<<<<<< HEAD
-    current_user: User = Depends(require_permissions(Permission.ADMIN_ACCESS)),
-=======
     current_user: User = Depends(require_permissions(Permission.SYSTEM_HEALTH)),
->>>>>>> 0328550d
 ) -> Dict[str, Any]:
     """Health check for monitoring system."""
     try:
