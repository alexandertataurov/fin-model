--- conflicted
+++ resolved
@@ -383,10 +383,6 @@
         raise HTTPException(status_code=status.HTTP_404_NOT_FOUND, detail="Report not found")
     return report
 
-<<<<<<< HEAD
-
-=======
->>>>>>> 6377e262
 @router.get("/{report_id}/download")
 async def download_report(
     report_id: int,
