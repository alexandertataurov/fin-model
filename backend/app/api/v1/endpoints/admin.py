import asyncio
import json
import logging
from datetime import datetime, timedelta, timezone
from typing import Any, Dict, List, Optional, Union

from app.core.dependencies import (
    UserWithPermissions,
    get_current_user_with_permissions,
    require_permissions,
)
from app.core.permissions import Permission
from app.models.audit import AuditLog
from app.models.base import get_db
from app.models.file import FileStatus, UploadedFile
from app.models.financial import FinancialStatement
from app.models.maintenance import MaintenanceSchedule
from app.models.parameter import Parameter
from app.models.role import RoleType
from app.models.system_log import SystemLog
from app.models.user import User
from app.schemas.user import AdminUserCreate, AdminUserUpdate
from app.schemas.user import User as UserSchema
from app.schemas.user import UserWithRoles
from app.services.auth_service import AuthService
from app.services.database_monitor import get_db_monitor
from app.services.file_service import FileService
from app.services.maintenance_service import MaintenanceService
<<<<<<< HEAD
from app.services.system_log_service import SystemLogService
from fastapi import APIRouter, Depends, HTTPException, Query, Request, status
from fastapi.responses import JSONResponse, PlainTextResponse, StreamingResponse
from pydantic import BaseModel
from sqlalchemy import and_, desc, func, text
=======
from fastapi import APIRouter, Depends, HTTPException, Query, status
from fastapi.responses import (
    JSONResponse,
    PlainTextResponse,
    StreamingResponse,
)
>>>>>>> f0e1e893
from sqlalchemy.orm import Session

logger = logging.getLogger(__name__)

router = APIRouter()


# Pydantic models for admin API
class SystemStatsResponse(BaseModel):
    users: Dict[str, int]
    files: Dict[str, int]
    financial_data: Dict[str, int]
    system: Dict[str, Any]
    performance: Dict[str, float]


class UserActivityResponse(BaseModel):
    user_id: int
    username: str
    last_login: Optional[datetime]
    login_count: int
    files_uploaded: int
    models_created: int
    is_active: bool


class SystemMetricsResponse(BaseModel):
    cpu_usage: Optional[float]
    memory_usage: Optional[float]
    disk_usage: Optional[float]
    active_connections: int
    request_count_24h: int
    error_rate_24h: float
    avg_response_time: float


class DataIntegrityResponse(BaseModel):
    table_name: str
    record_count: int
    last_updated: Optional[datetime]
    integrity_issues: List[str]
    recommendations: List[str]


class SecurityAuditResponse(BaseModel):
    failed_logins_24h: int
    suspicious_activities: List[Dict[str, Any]]
    rate_limit_violations: int
    password_policy_violations: int
    recommendations: List[str]


class MaintenanceScheduleItem(BaseModel):
    id: str
    name: str
    task: str  # cleanup|vacuum|archive|reindex|backup
    schedule: str  # e.g., "daily 02:00" or cron
    enabled: bool


class MaintenanceSchedules(BaseModel):
    items: List[MaintenanceScheduleItem]


class BackupResponse(BaseModel):
    job_id: str
    message: str


class ExportRequest(BaseModel):
    table: Optional[str] = None
    format: str = "json"  # json|csv


class ExportResponse(BaseModel):
    file_url: str
    message: str


class ReindexResponse(BaseModel):
    job_id: str
    message: str


class BulkUserActionRequest(BaseModel):
    user_ids: List[int]
    action: str


<<<<<<< HEAD
class UserPermissionsResponse(BaseModel):
    user_id: int
    roles: List[str]
    permissions: List[str]
    is_admin: bool
    is_analyst: bool


@router.get("/users/activity-list", response_model=List[UserActivityResponse])
=======
@router.get("/users/activity-list", response_model=list[UserActivityResponse])
>>>>>>> f0e1e893
async def get_user_activity(
    limit: int = Query(50, ge=1, le=1000),
    active_only: bool = Query(False),
    current_user: User = Depends(require_permissions(Permission.ADMIN_READ)),
    db: Session = Depends(get_db),
):
    """Get user activity statistics.

    Placed before dynamic '/users/{user_id}' route to avoid path conflicts.
    """
    try:
        query = db.query(User)
        if active_only:
            query = query.filter(User.is_active.is_(True))

        users = query.order_by(desc(User.created_at)).limit(limit).all()

        activity_data: List[UserActivityResponse] = []
        for user in users:
            # Count files uploaded by user
            files_uploaded = (
                db.query(UploadedFile)
                .filter(UploadedFile.uploaded_by_id == user.id)
                .count()
            )

            # Count financial statements/models created
            models_created = (
                db.query(FinancialStatement)
                .filter(FinancialStatement.created_by_id == user.id)
                .count()
            )

            # Get real login count from audit logs
            login_count = (
                db.query(AuditLog)
                .filter(
                    AuditLog.user_id == user.id,
                    AuditLog.action == "LOGIN",
                    AuditLog.success == "true",
                )
                .count()
            )

            activity_data.append(
                UserActivityResponse(
                    user_id=user.id,
                    username=user.username,
                    last_login=user.last_login,
                    login_count=login_count,
                    files_uploaded=files_uploaded,
                    models_created=models_created,
                    is_active=bool(user.is_active),
                )
            )

        return activity_data

    except Exception as e:
        raise HTTPException(
            status_code=status.HTTP_500_INTERNAL_SERVER_ERROR,
            detail=f"Failed to get user activity: {str(e)}",
        )


@router.get(
    "/users",
    response_model=Union[List[UserWithRoles], Dict[str, Any]],
)
def list_users(
    skip: int = Query(0, ge=0),
    limit: int = Query(100, ge=1, le=1000),
    envelope: bool = Query(False, description="Return pagination envelope"),
    is_active: Optional[bool] = Query(None, description="Filter by active"),
    is_admin: Optional[bool] = Query(None, description="Filter by admin"),
    is_verified: Optional[bool] = Query(None, description="Filter verified"),
    search: Optional[str] = Query(None, description="Search users"),
    created_after: Optional[datetime] = Query(None, description="Created after"),
    created_before: Optional[datetime] = Query(None, description="Created before"),
    current_user: User = Depends(require_permissions(Permission.USER_LIST)),
    db: Session = Depends(get_db),
) -> Any:
    """List all users with advanced filtering (Admin only)."""
    from app.core.admin_exceptions import (
        create_pagination_response,
        handle_admin_error,
        validate_pagination_params,
    )

    try:
        # Validate pagination parameters
        validate_pagination_params(skip, limit)

        auth_service = AuthService(db)

        # Build filtered query
        base_query = db.query(User)

        # Apply filters
        if is_active is not None:
            base_query = base_query.filter(User.is_active == is_active)

        if is_admin is not None:
            base_query = base_query.filter(User.is_admin == is_admin)

        if is_verified is not None:
            base_query = base_query.filter(User.is_verified == is_verified)

        if search:
            search_term = f"%{search}%"
            base_query = base_query.filter(
                (User.username.ilike(search_term))
                | (User.email.ilike(search_term))
                | (User.full_name.ilike(search_term))
            )

        if created_after:
            base_query = base_query.filter(User.created_at >= created_after)

        if created_before:
            base_query = base_query.filter(User.created_at <= created_before)

        # Get total count before pagination
        total = base_query.count()

        # Apply pagination and ordering
        users = (
            base_query.order_by(desc(User.created_at)).offset(skip).limit(limit).all()
        )

        # Add roles to each user
        users_with_roles: List[UserWithRoles] = []
        for user in users:
            user_roles = auth_service.get_user_roles(user.id)
            user_dict = UserSchema.model_validate(user).model_dump()
            users_with_roles.append(UserWithRoles(**user_dict, roles=user_roles))

        items = [u.model_dump() for u in users_with_roles]

        # Return paginated response
        return create_pagination_response(
            items=items, total=total, skip=skip, limit=limit, envelope=envelope
        )

    except Exception as e:
        raise handle_admin_error(e, "list users", current_user.id)


@router.get("/users/{user_id}", response_model=UserWithRoles)
def get_user(
    user_id: int,
    current_user: User = Depends(require_permissions(Permission.USER_READ)),
    db: Session = Depends(get_db),
) -> Any:
    """Get user by ID."""
    auth_service = AuthService(db)

    user = auth_service.get_user_by_id(user_id)
    if not user:
        raise HTTPException(
            status_code=status.HTTP_404_NOT_FOUND, detail="User not found"
        )

    # Get user roles
    user_roles = auth_service.get_user_roles(user.id)
    user_dict = UserSchema.model_validate(user).model_dump()
    return UserWithRoles(**user_dict, roles=user_roles)


@router.post(
    "/users",
    response_model=UserWithRoles,
    status_code=status.HTTP_201_CREATED,
)
def create_user(
    user_create: AdminUserCreate,
    current_user: User = Depends(require_permissions(Permission.USER_CREATE)),
    db: Session = Depends(get_db),
) -> Any:
    """Create a new user (Admin only)."""
    auth_service = AuthService(db)

    created = auth_service.create_user(
        user_create,
        role=user_create.role or RoleType.VIEWER,
    )

    roles = auth_service.get_user_roles(created.id)
    user_dict = UserSchema.model_validate(created).model_dump()
    user_with_roles = UserWithRoles(**user_dict, roles=roles)
    # Write audit (best-effort)
    try:
        db.add(
            AuditLog(
                user_id=current_user.id,
                action="PROFILE_UPDATED",
                resource="user",
                resource_id=str(created.id),
                details=f"Created user {created.username}",
                success="true",
            )
        )
        db.commit()
    except Exception:
        db.rollback()
    return user_with_roles


@router.put("/users/{user_id}", response_model=UserSchema)
def update_user(
    user_id: int,
    user_update: AdminUserUpdate,
    current_user: User = Depends(require_permissions(Permission.USER_UPDATE)),
    db: Session = Depends(get_db),
) -> Any:
    """Update user information."""
    auth_service = AuthService(db)

    user = auth_service.get_user_by_id(user_id)
    if not user:
        raise HTTPException(
            status_code=status.HTTP_404_NOT_FOUND, detail="User not found"
        )

    # Update user fields
    update_data = user_update.model_dump(exclude_unset=True)
    for field, value in update_data.items():
        setattr(user, field, value)

    db.commit()
    db.refresh(user)

    # Audit user update
    try:
        db.add(
            AuditLog(
                user_id=current_user.id,
                action="PROFILE_UPDATED",
                resource="user",
                resource_id=str(user.id),
                details=f"Updated user {user.username}",
                success="true",
            )
        )
        db.commit()
    except Exception:
        db.rollback()

    return user


@router.delete("/users/{user_id}", response_model=Dict[str, str])
def delete_user(
    user_id: int,
    current_user: User = Depends(require_permissions(Permission.USER_DELETE)),
    db: Session = Depends(get_db),
) -> Any:
    """Delete user (Admin only)."""
    auth_service = AuthService(db)

    if user_id == current_user.id:
        raise HTTPException(
            status_code=status.HTTP_400_BAD_REQUEST,
            detail="Cannot delete your own account",
        )

    user = auth_service.get_user_by_id(user_id)
    if not user:
        raise HTTPException(
            status_code=status.HTTP_404_NOT_FOUND, detail="User not found"
        )

    # Soft delete - deactivate user instead of actual deletion
    user.is_active = False

    db.commit()

    # Audit deactivate
    try:
        db.add(
            AuditLog(
                user_id=current_user.id,
                action="PROFILE_UPDATED",
                resource="user",
                resource_id=str(user.id),
                details=f"Deactivated user {user.username}",
                success="true",
            )
        )
        db.commit()
    except Exception:
        db.rollback()

    return {"message": "User deactivated successfully"}


@router.post("/users/{user_id}/roles/{role}", response_model=Dict[str, str])
def assign_role(
    user_id: int,
    role: RoleType,
    current_user: User = Depends(require_permissions(Permission.ROLE_ASSIGN)),
    db: Session = Depends(get_db),
) -> Any:
    """Assign role to user."""
    auth_service = AuthService(db)

    user = auth_service.get_user_by_id(user_id)
    if not user:
        raise HTTPException(
            status_code=status.HTTP_404_NOT_FOUND, detail="User not found"
        )

    # Check if user already has this role
    current_roles = auth_service.get_user_roles(user_id)
    if role.value in current_roles:
        raise HTTPException(
            status_code=status.HTTP_400_BAD_REQUEST,
            detail=f"User already has {role.value} role",
        )

    success = auth_service.assign_role(user_id, role, current_user.id)

    if not success:
        raise HTTPException(
            status_code=status.HTTP_400_BAD_REQUEST,
            detail="Failed to assign role",
        )

    # Audit role assignment
    try:
        db.add(
            AuditLog(
                user_id=current_user.id,
                action="ROLE_ASSIGNED",
                resource="user",
                resource_id=str(user_id),
                details=f"Assigned role {role.value} to user {user_id}",
                success="true",
            )
        )
        db.commit()
    except Exception:
        db.rollback()

    return {"message": f"Role {role.value} assigned successfully"}


@router.delete("/users/{user_id}/roles/{role}", response_model=Dict[str, str])
def remove_role(
    user_id: int,
    role: RoleType,
    current_user: User = Depends(require_permissions(Permission.ROLE_REMOVE)),
    db: Session = Depends(get_db),
) -> Any:
    """Remove role from user."""
    auth_service = AuthService(db)

    user = auth_service.get_user_by_id(user_id)
    if not user:
        raise HTTPException(
            status_code=status.HTTP_404_NOT_FOUND, detail="User not found"
        )

    # Check if user has this role
    current_roles = auth_service.get_user_roles(user_id)
    if role.value not in current_roles:
        raise HTTPException(
            status_code=status.HTTP_400_BAD_REQUEST,
            detail=f"User does not have {role.value} role",
        )

    # Prevent removing the last role
    if len(current_roles) == 1:
        raise HTTPException(
            status_code=status.HTTP_400_BAD_REQUEST,
            detail="Cannot remove the last role from user",
        )

    # Find and deactivate the user role
    from app.models.role import Role, UserRole

    user_role = (
        db.query(UserRole)
        .join(Role)
        .filter(
            UserRole.user_id == user_id,
            Role.name == role,
            UserRole.is_active.is_(True),
        )
        .first()
    )

    if user_role:
        user_role.is_active = False
        db.commit()

        # Audit role removal
        try:
            db.add(
                AuditLog(
                    user_id=current_user.id,
                    action="ROLE_REMOVED",
                    resource="user",
                    resource_id=str(user_id),
                    details=f"Removed role {role.value} from user {user_id}",
                    success="true",
                )
            )
            db.commit()
        except Exception:
            db.rollback()

    return {"message": f"Role {role.value} removed successfully"}


@router.get("/audit-logs", response_model=Dict[str, Any])
def get_audit_logs(
    skip: int = Query(0, ge=0),
    limit: int = Query(100, ge=1, le=1000),
    user_id: Optional[int] = Query(None, description="Filter by user ID"),
    action: Optional[str] = Query(None, description="Filter by action type"),
    resource: Optional[str] = Query(None, description="Filter by resource type"),
    success: Optional[bool] = Query(None, description="Filter by success status"),
    search: Optional[str] = Query(None, description="Search in details/message"),
    from_ts: Optional[datetime] = Query(None, description="Start date filter"),
    to_ts: Optional[datetime] = Query(None, description="End date filter"),
    envelope: bool = Query(False, description="Return pagination envelope"),
    current_user: User = Depends(require_permissions(Permission.AUDIT_LOGS)),
    db: Session = Depends(get_db),
) -> Any:
    """Get audit logs with advanced filtering (Admin only)."""
    from app.core.admin_exceptions import (
        create_pagination_response,
        handle_admin_error,
        validate_date_range,
        validate_pagination_params,
    )

    try:
        # Validate parameters
        validate_pagination_params(skip, limit)
        if from_ts or to_ts:
            from_ts_str = from_ts.isoformat() if from_ts else None
            to_ts_str = to_ts.isoformat() if to_ts else None
            validate_date_range(from_ts_str, to_ts_str)
        # Build filtered query
        query = db.query(AuditLog)

        # Apply filters
        if user_id is not None:
            query = query.filter(AuditLog.user_id == user_id)
        if action:
            query = query.filter(AuditLog.action == action)
        if resource:
            query = query.filter(AuditLog.resource == resource)
        if success is not None:
            success_str = "true" if success else "false"
            query = query.filter(AuditLog.success == success_str)
        if search:
            search_term = f"%{search}%"
            query = query.filter(
                (AuditLog.details.ilike(search_term))
                | (AuditLog.user_agent.ilike(search_term))
                | (AuditLog.ip_address.ilike(search_term))
            )
        if from_ts:
            query = query.filter(AuditLog.created_at >= from_ts)
        if to_ts:
            query = query.filter(AuditLog.created_at <= to_ts)

        # Get total count and apply pagination
        total = query.count()
        rows = query.order_by(desc(AuditLog.created_at)).offset(skip).limit(limit).all()

        # Format audit log entries
        items = []
        for r in rows:
            is_success = (r.success is True) or (
                isinstance(r.success, str) and r.success.lower() == "true"
            )
            items.append(
                {
                    "id": r.id,
                    "timestamp": r.created_at,
                    "level": "INFO" if is_success else "ERROR",
                    "module": r.resource or "system",
                    "action": r.action,
                    "user_id": r.user_id,
                    "ip_address": r.ip_address,
                    "message": r.details or "",
                    "success": is_success,
                    "resource_id": r.resource_id,
                }
            )

        # Return paginated response
        if envelope:
            return create_pagination_response(
                items=items, total=total, skip=skip, limit=limit, envelope=True
            )
        else:
            # Maintain backward compatibility
            return {"logs": items, "skip": skip, "limit": limit, "total": total}

    except Exception as e:
        raise handle_admin_error(e, "get audit logs", current_user.id)


@router.get("/system/health", response_model=Dict[str, Any])
def system_health(
    current_user: User = Depends(require_permissions(Permission.SYSTEM_HEALTH)),
    db: Session = Depends(get_db),
) -> Any:
    """Get system health information."""
    from datetime import datetime

    # Get basic statistics
    total_users = db.query(User).count()
    active_users = db.query(User).filter(User.is_active.is_(True)).count()
    verified_users = db.query(User).filter(User.is_verified.is_(True)).count()

    # Note: Audit logging removed in lean version
    recent_failed_logins = 0

    return {
        "status": "healthy",
        "timestamp": datetime.now(timezone.utc),
        "users": {
            "total": total_users,
            "active": active_users,
            "verified": verified_users,
        },
        # Do not expose successful login counts
        "activity_24h": {
            "failed_logins": recent_failed_logins,
        },
        "database": {"status": "connected"},
    }


@router.get("/permissions", response_model=UserPermissionsResponse)
def get_user_permissions(
    user_with_perms: UserWithPermissions = Depends(get_current_user_with_permissions),
) -> UserPermissionsResponse:
    """Get current user's permissions."""
    return UserPermissionsResponse(
        user_id=user_with_perms.user.id,
        roles=user_with_perms.roles,
        permissions=[p.value for p in user_with_perms.permissions],
        is_admin=user_with_perms.is_admin(),
        is_analyst=user_with_perms.is_analyst(),
    )


@router.get("/database/health", response_model=Dict[str, Any])
async def get_database_health(
    current_user: User = Depends(require_permissions(Permission.SYSTEM_HEALTH)),
    db: Session = Depends(get_db),
):
    """
    Get comprehensive database health check.

    Returns detailed information about database status, connection pool,
    table statistics, and performance metrics.
    """
    try:
        db_monitor = get_db_monitor(db)
        health_data = db_monitor.get_health_check()
        return health_data
    except Exception as e:
        raise HTTPException(
            status_code=status.HTTP_500_INTERNAL_SERVER_ERROR,
            detail=f"Failed to get database health: {str(e)}",
        )


@router.get("/database/performance", response_model=List[Dict[str, Any]])
async def get_database_performance(
    limit: int = Query(10, ge=1, le=100),
    window: Optional[str] = Query(
        None, description="1h|24h|7d or custom analytics window"
    ),
    from_ts: Optional[datetime] = Query(None),
    to_ts: Optional[datetime] = Query(None),
    current_user: User = Depends(require_permissions(Permission.SYSTEM_HEALTH)),
    db: Session = Depends(get_db),
):
    """
    Get database query performance analysis.

    Returns information about slow queries and performance metrics.
    """
    try:
        db_monitor = get_db_monitor(db)
        # Forward filters to monitor if supported (fallback to limit only)
        kwargs: Dict[str, Any] = {"limit": limit}
        if window:
            kwargs["window"] = window
        if from_ts:
            kwargs["from_ts"] = from_ts
        if to_ts:
            kwargs["to_ts"] = to_ts
        performance_data = db_monitor.get_query_performance(**kwargs)
        return performance_data
    except Exception as e:
        raise HTTPException(
            status_code=status.HTTP_500_INTERNAL_SERVER_ERROR,
            detail=f"Failed to get performance data: {str(e)}",
        )


@router.get("/database/tables", response_model=Dict[str, Dict[str, Any]])
async def get_table_information(
    current_user: User = Depends(require_permissions(Permission.SYSTEM_HEALTH)),
    db: Session = Depends(get_db),
):
    """
    Get detailed table size and usage information.
    """
    try:
        db_monitor = get_db_monitor(db)
        table_sizes = db_monitor.get_table_sizes()
        return table_sizes
    except Exception as e:
        raise HTTPException(
            status_code=status.HTTP_500_INTERNAL_SERVER_ERROR,
            detail=f"Failed to get table information: {str(e)}",
        )


@router.post("/database/cleanup", response_model=Dict[str, Any])
async def cleanup_database(
    dry_run: bool = Query(True, description="Whether to perform a dry run"),
    current_user: User = Depends(require_permissions(Permission.ADMIN_ACCESS)),
    db: Session = Depends(get_db),
):
    """
    Clean up stale database records based on retention policies.

    Use dry_run=false to actually perform the cleanup.
    """
    try:
        db_monitor = get_db_monitor(db)
        cleanup_results = db_monitor.cleanup_stale_data(dry_run=dry_run)
        return cleanup_results
    except Exception as e:
        raise HTTPException(
            status_code=status.HTTP_500_INTERNAL_SERVER_ERROR,
            detail=f"Failed to cleanup database: {str(e)}",
        )


@router.post("/database/backup", response_model=BackupResponse)
async def backup_database(
    current_user: User = Depends(require_permissions(Permission.ADMIN_ACCESS)),
    db: Session = Depends(get_db),
):
    """Trigger a database backup job."""
    from app.tasks.maintenance import backup_database as backup_task

    try:
        # Queue the backup task
        task = backup_task.delay()

        # Log the operation
        from app.models.audit import AuditLog

        audit_log = AuditLog(
            user_id=current_user.id,
            action="DATABASE_BACKUP",
            resource="database",
            resource_id="backup",
            details=f"Backup task queued with ID: {task.id}",
            success="true",
        )
        db.add(audit_log)
        db.commit()

        return BackupResponse(
            job_id=task.id, message="Database backup job started successfully"
        )
    except Exception as e:
        raise HTTPException(
            status_code=status.HTTP_500_INTERNAL_SERVER_ERROR,
            detail=f"Failed to start backup job: {str(e)}",
        )


@router.post("/database/export", response_model=ExportResponse)
async def export_database(
    payload: ExportRequest,
    current_user: User = Depends(require_permissions(Permission.ADMIN_ACCESS)),
    db: Session = Depends(get_db),
):
    """Export data (full or table). Returns file URL."""
    from app.tasks.maintenance import export_database as export_task

    try:
        # Queue the export task
        task = export_task.delay(payload.table, payload.format)

        # Log the operation
        from app.models.audit import AuditLog

        audit_log = AuditLog(
            user_id=current_user.id,
            action="DATABASE_EXPORT",
            resource="database",
            resource_id=payload.table or "full",
            details=f"Export task queued with ID: {task.id}, format: {payload.format}",
            success="true",
        )
        db.add(audit_log)
        db.commit()

        # Generate a temporary file URL (will be updated when task completes)
        filename = (
            f"export_{payload.table or 'full'}_{payload.format}_"
            f"{datetime.now(timezone.utc).strftime('%Y%m%d%H%M%S')}"
        )
        file_url = f"/downloads/{filename}.{payload.format}"

        return ExportResponse(
            file_url=file_url, message=f"Export job started. Task ID: {task.id}"
        )
    except Exception as e:
        raise HTTPException(
            status_code=status.HTTP_500_INTERNAL_SERVER_ERROR,
            detail=f"Failed to start export job: {str(e)}",
        )


@router.post("/database/reindex", response_model=ReindexResponse)
async def reindex_database(
    current_user: User = Depends(require_permissions(Permission.ADMIN_ACCESS)),
    db: Session = Depends(get_db),
):
    """Rebuild indexes."""
    from app.tasks.maintenance import reindex_database as reindex_task

    try:
        # Queue the reindex task
        task = reindex_task.delay()

        # Log the operation
        from app.models.audit import AuditLog

        audit_log = AuditLog(
            user_id=current_user.id,
            action="DATABASE_REINDEX",
            resource="database",
            resource_id="indexes",
            details=f"Reindex task queued with ID: {task.id}",
            success="true",
        )
        db.add(audit_log)
        db.commit()

        return ReindexResponse(
            job_id=task.id, message="Database reindex job started successfully"
        )
    except Exception as e:
        raise HTTPException(
            status_code=status.HTTP_500_INTERNAL_SERVER_ERROR,
            detail=f"Failed to start reindex job: {str(e)}",
        )


@router.get("/maintenance/schedules", response_model=MaintenanceSchedules)
async def get_maintenance_schedules(
    current_user: User = Depends(require_permissions(Permission.ADMIN_READ)),
    db: Session = Depends(get_db),
):
    try:
        maintenance_service = MaintenanceService(db)
        schedules = maintenance_service.get_all_schedules()
        items = [
            MaintenanceScheduleItem(
                id=str(s.id),
                name=s.name,
                task=s.task,
                schedule=s.schedule,
                enabled=s.enabled,
            )
            for s in schedules
        ]
        return MaintenanceSchedules(items=items)
    except Exception as e:
        logger.error(f"Failed to get maintenance schedules: {e}")
        raise HTTPException(
            status_code=500, detail="Failed to retrieve maintenance schedules"
        )


@router.put("/maintenance/schedules", response_model=MaintenanceSchedules)
async def update_maintenance_schedules(
    schedules: MaintenanceSchedules,
    current_user: User = Depends(require_permissions(Permission.ADMIN_ACCESS)),
    db: Session = Depends(get_db),
):
    # Simple validation
    for item in schedules.items:
        allowed = {"cleanup", "vacuum", "archive", "reindex", "backup"}
        if item.task not in allowed:
            raise HTTPException(status_code=400, detail=f"Invalid task: {item.task}")
        if not item.schedule:
            raise HTTPException(status_code=400, detail="Schedule required")
    # Upsert schedules
    existing = {r.id: r for r in db.query(MaintenanceSchedule).all()}
    for item in schedules.items:
        row = existing.get(item.id)
        if not row:
            row = MaintenanceSchedule(
                id=item.id,
                name=item.name,
                task=item.task,
                schedule=item.schedule,
                enabled=item.enabled,
            )
            db.add(row)
        else:
            row.name = item.name
            row.task = item.task
            row.schedule = item.schedule
            row.enabled = item.enabled
    # Delete removed
    keep_ids = {i.id for i in schedules.items}
    for row in db.query(MaintenanceSchedule).all():
        if row.id not in keep_ids:
            db.delete(row)
    db.commit()
    return await get_maintenance_schedules(current_user=current_user, db=db)


@router.get("/maintenance/tasks/{task_id}", response_model=Dict[str, Any])
async def get_maintenance_task_status(
    task_id: str,
    current_user: User = Depends(require_permissions(Permission.ADMIN_READ)),
):
    """Get the status of a maintenance task."""
    from app.tasks.maintenance import get_task_status

    try:
        status = get_task_status(task_id)
        return status
    except Exception as e:
        raise HTTPException(
            status_code=status.HTTP_500_INTERNAL_SERVER_ERROR,
            detail=f"Failed to get task status: {str(e)}",
        )


@router.post("/rate-limits/clear", response_model=Dict[str, Any])
def clear_rate_limits(
    current_user: User = Depends(require_permissions(Permission.ADMIN_ACCESS)),
    db: Session = Depends(get_db),
) -> Any:
    """Clear all rate limiting records to restore access."""
    try:
        from app.core.rate_limiter import RateLimit

        # Delete all rate limit records
        deleted_count = db.query(RateLimit).delete()
        db.commit()

        return {
            "message": "Rate limits cleared successfully",
            "cleared_records": deleted_count,
        }

    except Exception as e:
        raise HTTPException(
            status_code=status.HTTP_500_INTERNAL_SERVER_ERROR,
            detail=f"Failed to clear rate limits: {str(e)}",
        )


@router.get("/reports/overview", response_model=Dict[str, Any])
async def get_admin_overview_report(
    format: str = Query("json", pattern="^(json|csv)$"),
    current_user: User = Depends(require_permissions(Permission.ADMIN_READ)),
    db: Session = Depends(get_db),
):
    """Generate an admin overview report in JSON or CSV.

    JSON returns a structured object; CSV returns a simple text/csv payload.
    """
    try:
        # Users
        total_users = db.query(User).count()
        active_users = db.query(User).filter(User.is_active.is_(True)).count()
        verified_users = db.query(User).filter(User.is_verified.is_(True)).count()

        # Files
        total_files = db.query(UploadedFile).count()
        failed_files = (
            db.query(UploadedFile)
            .filter(UploadedFile.status == FileStatus.FAILED.value)
            .count()
        )

        # Financial
        total_statements = db.query(FinancialStatement).count()
        total_parameters = db.query(Parameter).count()

        summary = {
            "users": {
                "total": total_users,
                "active": active_users,
                "verified": verified_users,
            },
            "files": {
                "total": total_files,
                "failed": failed_files,
            },
            "financial": {
                "statements": total_statements,
                "parameters": total_parameters,
            },
            "generated_at": datetime.now(timezone.utc)
            .isoformat()
            .replace("+00:00", "Z"),
        }

        if format == "json":
            return JSONResponse(content=summary)

        lines = [
            "section,key,value",
            f"users,total,{total_users}",
            f"users,active,{active_users}",
            f"users,verified,{verified_users}",
            f"files,total,{total_files}",
            f"files,failed,{failed_files}",
            f"financial,statements,{total_statements}",
            f"financial,parameters,{total_parameters}",
        ]
        csv_text = "\n".join(lines) + "\n"
        return PlainTextResponse(
            content=csv_text,
            media_type="text/csv",
            headers={
                "Content-Disposition": ("attachment; filename=admin_overview.csv")
            },
        )

    except Exception as e:
        raise HTTPException(
            status_code=status.HTTP_500_INTERNAL_SERVER_ERROR,
            detail=f"Failed to generate report: {str(e)}",
        )


@router.get("/stats", response_model=SystemStatsResponse)
async def get_system_statistics(
    current_user: User = Depends(require_permissions(Permission.ADMIN_READ)),
    db: Session = Depends(get_db),
):
    """Get comprehensive system statistics."""
    try:
        # User statistics (robust to failures)
        def safe_count(query_func, default: int = 0) -> int:
            try:
                return int(query_func())
            except Exception:
                return default

        total_users = safe_count(lambda: db.query(User).count())
        active_users = safe_count(
            lambda: db.query(User).filter(User.is_active.is_(True)).count()
        )
        verified_users = safe_count(
            lambda: db.query(User).filter(User.is_verified.is_(True)).count()
        )
        new_users_24h = safe_count(
            lambda: db.query(User)
            .filter(User.created_at >= datetime.now(timezone.utc) - timedelta(hours=24))
            .count()
        )

        # File statistics
        total_files = safe_count(lambda: db.query(UploadedFile).count())
        completed_files = safe_count(
            lambda: db.query(UploadedFile)
            .filter(UploadedFile.status == FileStatus.COMPLETED.value)
            .count()
        )
        processing_files = safe_count(
            lambda: db.query(UploadedFile)
            .filter(UploadedFile.status == FileStatus.PROCESSING.value)
            .count()
        )
        failed_files = safe_count(
            lambda: db.query(UploadedFile)
            .filter(UploadedFile.status == FileStatus.FAILED.value)
            .count()
        )

        # Financial data statistics
        total_statements = safe_count(lambda: db.query(FinancialStatement).count())
        total_parameters = safe_count(lambda: db.query(Parameter).count())

        # Database size info
        try:
            db_size_query = (
                "SELECT pg_size_pretty(" "pg_database_size(current_database()))"
            )
            db_size_result = db.execute(text(db_size_query)).scalar()
            db_size = db_size_result if db_size_result else "Unknown"
        except Exception:
            db_size = "Unknown"

        # Performance metrics (simplified)
        # Average file size not essential in lean context; fall back to 0
        avg_file_size = 0

        return SystemStatsResponse(
            users={
                "total": total_users,
                "active": active_users,
                "verified": verified_users,
                "new_24h": new_users_24h,
            },
            files={
                "total": total_files,
                "completed": completed_files,
                "processing": processing_files,
                "failed": failed_files,
            },
            financial_data={
                "statements": total_statements,
                "parameters": total_parameters,
            },
            system={
                "database_size": db_size,
                "timestamp": datetime.now(timezone.utc),
            },
            performance={
                "avg_file_size_mb": round((avg_file_size or 0) / (1024 * 1024), 2)
            },
        )

    except Exception:
        # Graceful fallback instead of 500
        return SystemStatsResponse(
            users={"total": 0, "active": 0, "verified": 0, "new_24h": 0},
            files={
                "total": 0,
                "completed": 0,
                "processing": 0,
                "failed": 0,
            },
            financial_data={"statements": 0, "parameters": 0},
            system={
                "database_size": "Unknown",
                "timestamp": datetime.now(timezone.utc),
            },
            performance={"avg_file_size_mb": 0.0},
        )


@router.get("/system/metrics", response_model=SystemMetricsResponse)
async def get_system_metrics(
    current_user: User = Depends(require_permissions(Permission.SYSTEM_HEALTH)),
    db: Session = Depends(get_db),
):
    """Get real-time system performance metrics."""
    try:
        import psutil

        # System metrics
        cpu_usage = psutil.cpu_percent(interval=1)
        memory = psutil.virtual_memory()
        memory_usage = memory.percent
        disk = psutil.disk_usage("/")
        disk_usage = disk.percent

        # Database connections (simplified)
        try:
            active_sql = (
                "SELECT count(*) FROM pg_stat_activity " "WHERE state = 'active'"
            )
            active_connections_result = db.execute(text(active_sql)).scalar()
            active_connections = int(active_connections_result or 0)
        except Exception:
            active_connections = 0

        # Calculate real metrics from audit logs (last 24 hours)
        from datetime import datetime, timedelta, timezone

        twenty_four_hours_ago = datetime.now(timezone.utc) - timedelta(hours=24)

        # Count successful requests (logins, etc.) in last 24h
        request_count_24h = (
            db.query(AuditLog)
            .filter(
                AuditLog.created_at >= twenty_four_hours_ago, AuditLog.success == "true"
            )
            .count()
        )

        # Calculate error rate from failed operations
        total_requests = (
            db.query(AuditLog)
            .filter(AuditLog.created_at >= twenty_four_hours_ago)
            .count()
        )

        failed_requests = (
            db.query(AuditLog)
            .filter(
                AuditLog.created_at >= twenty_four_hours_ago,
                AuditLog.success == "false",
            )
            .count()
        )

        error_rate_24h = (
            (failed_requests / total_requests * 100) if total_requests > 0 else 0.0
        )

        # Estimate average response time
        avg_response_time = 0.15 if total_requests > 0 else 0.0

        return SystemMetricsResponse(
            cpu_usage=cpu_usage,
            memory_usage=memory_usage,
            disk_usage=disk_usage,
            active_connections=active_connections,
            request_count_24h=request_count_24h,
            error_rate_24h=error_rate_24h,
            avg_response_time=avg_response_time,
        )

    except ImportError:
        # psutil not available, return basic info
        return SystemMetricsResponse(
            cpu_usage=None,
            memory_usage=None,
            disk_usage=None,
            active_connections=0,
            request_count_24h=0,
            error_rate_24h=0.0,
            avg_response_time=0.0,
        )
    except Exception as e:
        raise HTTPException(
            status_code=status.HTTP_500_INTERNAL_SERVER_ERROR,
            detail=f"Failed to get system metrics: {str(e)}",
        )


@router.get("/data/integrity", response_model=List[DataIntegrityResponse])
async def check_data_integrity(
    current_user: User = Depends(require_permissions(Permission.ADMIN_READ)),
    db: Session = Depends(get_db),
):
    """Check data integrity across all tables."""
    try:
        integrity_checks = []

        # Check users table
        user_count = db.query(User).count()
        # Orphaned files (no matching user)
        orphaned_files = (
            db.query(UploadedFile)
            .outerjoin(User, UploadedFile.user_id == User.id)
            .filter(User.id.is_(None))
            .count()
        )

        user_issues = []
        user_recommendations = []
        if orphaned_files > 0:
            user_issues.append(f"{orphaned_files} files with invalid user references")
            user_recommendations.append("Run cleanup to remove orphaned file records")

        integrity_checks.append(
            DataIntegrityResponse(
                table_name="users",
                record_count=user_count,
                last_updated=datetime.now(timezone.utc),
                integrity_issues=user_issues,
                recommendations=user_recommendations,
            )
        )

        # Check files table
        file_count = db.query(UploadedFile).count()
        file_issues = []
        file_recommendations = []

        # Check for files with inconsistent status
        inconsistent_files = (
            db.query(UploadedFile)
            .filter(
                and_(
                    UploadedFile.status == FileStatus.COMPLETED.value,
                    UploadedFile.is_valid.is_(False),
                )
            )
            .count()
        )

        if inconsistent_files > 0:
            file_issues.append(
                f"{inconsistent_files} files marked as completed but invalid"
            )
            file_recommendations.append(
                "Review and reprocess files with inconsistent status"
            )

        integrity_checks.append(
            DataIntegrityResponse(
                table_name="uploaded_files",
                record_count=file_count,
                last_updated=datetime.now(timezone.utc),
                integrity_issues=file_issues,
                recommendations=file_recommendations,
            )
        )

        # Check financial statements
        statement_count = db.query(FinancialStatement).count()
        statement_issues = []
        statement_recommendations = []

        # Check for statements with missing line items
        empty_statements = (
            db.query(FinancialStatement)
            .filter(FinancialStatement.line_items.is_(None))
            .count()
        )

        if empty_statements > 0:
            statement_issues.append(
                f"{empty_statements} statements with missing line items"
            )
            statement_recommendations.append(
                "Review and populate missing financial data"
            )

        integrity_checks.append(
            DataIntegrityResponse(
                table_name="financial_statements",
                record_count=statement_count,
                last_updated=datetime.now(timezone.utc),
                integrity_issues=statement_issues,
                recommendations=statement_recommendations,
            )
        )

        return integrity_checks

    except Exception as e:
        # Graceful fallback: return error information within response
        return [
            DataIntegrityResponse(
                table_name="system",
                record_count=0,
                last_updated=datetime.now(timezone.utc),
                integrity_issues=[f"error: {str(e)}"],
                recommendations=["Check database schema and permissions"],
            )
        ]


@router.get("/security/audit", response_model=SecurityAuditResponse)
async def get_security_audit(
    from_ts: Optional[datetime] = Query(None),
    to_ts: Optional[datetime] = Query(None),
    current_user: User = Depends(require_permissions(Permission.ADMIN_READ)),
    db: Session = Depends(get_db),
):
    """Get security audit information."""
    try:
        from app.core.rate_limiter import RateLimit

        # Check for rate limit violations (last 24h)
        start_time = (
            from_ts if from_ts else datetime.now(timezone.utc) - timedelta(hours=24)
        )
        end_time = to_ts if to_ts else datetime.now(timezone.utc)
        rate_limit_violations = (
            db.query(RateLimit)
            .filter(RateLimit.created_at >= start_time)
            .filter(RateLimit.created_at <= end_time)
            .count()
        )

        # Get real failed login count from audit logs
        failed_logins_24h = (
            db.query(AuditLog)
            .filter(
                AuditLog.action == "FAILED_LOGIN",
                AuditLog.created_at >= start_time,
                AuditLog.created_at <= end_time,
            )
            .count()
        )

        # Check for suspicious activities
        suspicious_activities = []

        # Find users with multiple failed login attempts
        failed_login_users = (
            db.query(AuditLog.user_id, func.count(AuditLog.id).label("fail_count"))
            .filter(
                AuditLog.action == "FAILED_LOGIN",
                AuditLog.created_at >= start_time,
                AuditLog.created_at <= end_time,
            )
            .group_by(AuditLog.user_id)
            .having(func.count(AuditLog.id) >= 5)
            .all()
        )

        for user_id, fail_count in failed_login_users:
            user = db.query(User).filter(User.id == user_id).first()
            username = user.username if user else f"user_id:{user_id}"
            suspicious_activities.append(
                {
                    "type": "multiple_failed_logins",
                    "description": (
                        f"User {username} has {fail_count} failed login attempts"
                    ),
                    "severity": "high" if fail_count >= 10 else "medium",
                    "user_id": user_id,
                }
            )

        # Find suspicious IP patterns (multiple accounts from same IP)
        suspicious_ips = (
            db.query(
                AuditLog.ip_address,
                func.count(func.distinct(AuditLog.user_id)).label("user_count"),
            )
            .filter(
                AuditLog.created_at >= start_time,
                AuditLog.created_at <= end_time,
                AuditLog.ip_address.isnot(None),
            )
            .group_by(AuditLog.ip_address)
            .having(func.count(func.distinct(AuditLog.user_id)) >= 5)
            .all()
        )

        for ip_address, user_count in suspicious_ips:
            suspicious_activities.append(
                {
                    "type": "multiple_users_same_ip",
                    "description": (
                        f"IP {ip_address} used by {user_count} different users"
                    ),
                    "severity": "medium",
                    "ip_address": ip_address,
                }
            )

        # Password policy violations (users without email verification)
        password_violations = db.query(User).filter(User.is_verified.is_(False)).count()

        recommendations = []
        if rate_limit_violations > 10:
            msg = "High number of rate limit violations - consider " "tightening limits"
            recommendations.append(msg)
        if password_violations > 0:
            recommendations.append(
                f"{password_violations} users have not verified their emails"
            )

        return SecurityAuditResponse(
            failed_logins_24h=failed_logins_24h,
            suspicious_activities=suspicious_activities,
            rate_limit_violations=rate_limit_violations,
            password_policy_violations=password_violations,
            recommendations=recommendations,
        )

    except Exception as e:
        raise HTTPException(
            status_code=status.HTTP_500_INTERNAL_SERVER_ERROR,
            detail=f"Failed to get security audit: {str(e)}",
        )


@router.post("/files/cleanup", response_model=Dict[str, Any])
async def cleanup_orphaned_files(
    dry_run: bool = Query(True),
    current_user: User = Depends(require_permissions(Permission.ADMIN_WRITE)),
    db: Session = Depends(get_db),
):
    """Clean up orphaned or invalid files."""
    try:
        file_service = FileService(db)

        # Find files to clean up
        orphaned_files = (
            db.query(UploadedFile)
            .filter(~UploadedFile.uploaded_by_id.in_(db.query(User.id)))
            .all()
        )

        failed_files = (
            db.query(UploadedFile)
            .filter(
                and_(
                    UploadedFile.status == FileStatus.FAILED.value,
                    UploadedFile.created_at
                    < datetime.now(timezone.utc) - timedelta(days=7),
                )
            )
            .all()
        )

        files_to_cleanup = orphaned_files + failed_files
        cleanup_count = len(files_to_cleanup)

        if not dry_run:
            for file_record in files_to_cleanup:
                # Delete actual file from storage if it exists
                try:
                    file_service.delete_file(file_record.file_path)
                except Exception:
                    pass  # File might not exist

                # Delete database record
                db.delete(file_record)

            db.commit()

        return {
            "message": (
                f"{'Would cleanup' if dry_run else 'Cleaned up'} "
                f"{cleanup_count} files"
            ),
            "orphaned_files": len(orphaned_files),
            "failed_files": len(failed_files),
            "dry_run": dry_run,
        }

    except Exception as e:
        raise HTTPException(
            status_code=status.HTTP_500_INTERNAL_SERVER_ERROR,
            detail=f"Failed to cleanup files: {str(e)}",
        )


@router.post("/users/bulk-action", response_model=Dict[str, Any])
async def bulk_user_action(
    request: BulkUserActionRequest,
    current_user: User = Depends(require_permissions(Permission.ADMIN_WRITE)),
    db: Session = Depends(get_db),
):
    """Perform bulk actions on users."""
    try:
        if request.action not in {
            "activate",
            "deactivate",
            "verify",
            "send_reminder",
        }:
            raise HTTPException(
                status_code=status.HTTP_400_BAD_REQUEST,
                detail="Invalid action",
            )

        affected_users = db.query(User).filter(User.id.in_(request.user_ids)).all()

        if not affected_users:
            raise HTTPException(
                status_code=status.HTTP_404_NOT_FOUND,
                detail="No users found with provided IDs",
            )

        results = {"success": 0, "failed": 0, "errors": []}

        for user in affected_users:
            try:
                if request.action == "activate":
                    user.is_active = True
                elif request.action == "deactivate":
                    if user.id == current_user.id:
                        results["failed"] += 1
                        msg = "Cannot deactivate your own account " f"(user {user.id})"
                        results["errors"].append(msg)
                        continue
                    user.is_active = False
                elif request.action == "verify":
                    user.is_verified = True
                elif request.action == "send_reminder":
                    # Would send email reminder - for now just log
                    pass

                results["success"] += 1

            except Exception as e:
                results["failed"] += 1
                results["errors"].append(
                    f"Failed to {request.action} user {user.id}: {str(e)}"
                )

        db.commit()

        return {
            "message": f"Bulk action '{request.action}' completed",
            "results": results,
            "total_users": len(request.user_ids),
        }

    except HTTPException as e:
        # Re-raise HTTP errors like invalid action (400) without converting
        raise e
    except Exception as e:
        raise HTTPException(
            status_code=status.HTTP_500_INTERNAL_SERVER_ERROR,
            detail=f"Failed to perform bulk action: {str(e)}",
        )


@router.get(
    "/system/logs",
    response_model=Union[List[Dict[str, Any]], Dict[str, Any]],
)
async def get_system_logs(
    level: str = Query("ERROR", pattern="^(DEBUG|INFO|WARNING|ERROR|CRITICAL)$"),
    limit: int = Query(100, ge=1, le=1000),
    skip: int = Query(0, ge=0),
    from_ts: Optional[datetime] = Query(None, description="From timestamp"),
    to_ts: Optional[datetime] = Query(None, description="To timestamp"),
    search: Optional[str] = Query(None, description="Search message/module"),
    envelope: bool = Query(False, description="Return pagination envelope"),
    current_user: User = Depends(require_permissions(Permission.ADMIN_READ)),
    db: Session = Depends(get_db),
):
    """Get system logs from DB with filters and optional envelope."""
    try:
        log_service = SystemLogService(db)
        items = log_service.get_logs(
            level=level,
            limit=limit,
            skip=skip,
            from_ts=from_ts,
            to_ts=to_ts,
            search=search,
        )

        if envelope:
            total = log_service.get_log_count(level)
            return {
                "items": items,
                "skip": skip,
                "limit": limit,
                "total": total,
            }
        return items
    except Exception:
        # Graceful fallback: return empty results to avoid 500s in admin UI
        empty = {"items": [], "skip": skip, "limit": limit, "total": 0}
        return empty if envelope else []


@router.get("/system/logs/stream")
async def stream_system_logs(
    level: str = Query("ERROR", pattern="^(DEBUG|INFO|WARNING|ERROR|CRITICAL)$"),
    from_ts: Optional[datetime] = Query(None),
    search: Optional[str] = Query(None),
    interval_ms: int = Query(1000, ge=250, le=5000),
    timeout_s: int = Query(30, ge=5, le=300),
    current_user: User = Depends(require_permissions(Permission.ADMIN_READ)),
    db: Session = Depends(get_db),
):
    """Server-Sent Events stream of system logs (polling-based)."""

    async def event_generator():
        end_time = datetime.now(timezone.utc) + timedelta(seconds=timeout_s)
        last_id: int | None = None
        level_order = {"INFO": 1, "WARNING": 2, "ERROR": 3, "CRITICAL": 4}
        min_level = 1 if level == "DEBUG" else level_order.get(level, 1)
        while datetime.now(timezone.utc) < end_time:
            try:
                q = db.query(SystemLog)
                if from_ts:
                    q = q.filter(SystemLog.timestamp >= from_ts)
                if search:
                    like = f"%{search}%"
                    q = q.filter(
                        (SystemLog.message.ilike(like)) | (SystemLog.module.ilike(like))
                    )
                q = q.filter(
                    SystemLog.level.in_(
                        [lvl for lvl, v in level_order.items() if v >= min_level]
                    )
                )
                if last_id is not None:
                    q = q.filter(SystemLog.id > last_id)
                rows = q.order_by(SystemLog.id.asc()).limit(100).all()
                if rows:
                    last_id = rows[-1].id
                    for r in rows:
                        payload = {
                            "id": r.id,
                            "timestamp": r.timestamp.isoformat()
                            if r.timestamp
                            else None,
                            "level": r.level,
                            "module": r.module,
                            "message": r.message,
                            "user_id": r.user_id,
                        }
                        yield f"data: {json.dumps(payload)}\n\n"
            except Exception:
                # swallow errors; continue streaming best-effort
                pass
            await asyncio.sleep(interval_ms / 1000)

    return StreamingResponse(event_generator(), media_type="text/event-stream")<|MERGE_RESOLUTION|>--- conflicted
+++ resolved
@@ -26,20 +26,11 @@
 from app.services.database_monitor import get_db_monitor
 from app.services.file_service import FileService
 from app.services.maintenance_service import MaintenanceService
-<<<<<<< HEAD
 from app.services.system_log_service import SystemLogService
 from fastapi import APIRouter, Depends, HTTPException, Query, Request, status
 from fastapi.responses import JSONResponse, PlainTextResponse, StreamingResponse
 from pydantic import BaseModel
 from sqlalchemy import and_, desc, func, text
-=======
-from fastapi import APIRouter, Depends, HTTPException, Query, status
-from fastapi.responses import (
-    JSONResponse,
-    PlainTextResponse,
-    StreamingResponse,
-)
->>>>>>> f0e1e893
 from sqlalchemy.orm import Session
 
 logger = logging.getLogger(__name__)
@@ -128,8 +119,6 @@
     user_ids: List[int]
     action: str
 
-
-<<<<<<< HEAD
 class UserPermissionsResponse(BaseModel):
     user_id: int
     roles: List[str]
@@ -139,9 +128,6 @@
 
 
 @router.get("/users/activity-list", response_model=List[UserActivityResponse])
-=======
-@router.get("/users/activity-list", response_model=list[UserActivityResponse])
->>>>>>> f0e1e893
 async def get_user_activity(
     limit: int = Query(50, ge=1, le=1000),
     active_only: bool = Query(False),
