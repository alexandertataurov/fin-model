--- conflicted
+++ resolved
@@ -23,7 +23,6 @@
     db: Session = Depends(get_db),
 ) -> Dict[str, Any]:
     """Return simple dashboard metrics."""
-<<<<<<< HEAD
     total_files = db.query(UploadedFile).filter(UploadedFile.user_id == current_user.id).count()
     completed_files = db.query(UploadedFile).filter(
         UploadedFile.user_id == current_user.id,
@@ -42,10 +41,6 @@
         "total_parameters": total_parameters,
         "total_reports": total_reports,
     }
-=======
-    return {"total_files": 0, "total_parameters": 0}
->>>>>>> 899a174d
-
 
 @router.get("/charts")
 async def get_dashboard_charts(
