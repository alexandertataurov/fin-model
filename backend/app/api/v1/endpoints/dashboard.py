--- conflicted
+++ resolved
@@ -42,10 +42,6 @@
         "total_reports": total_reports,
     }
 
-<<<<<<< HEAD
-
-=======
->>>>>>> 8b678627
 @router.get("/charts")
 async def get_dashboard_charts(
     current_user: User = Depends(require_permissions(Permission.DASHBOARD_READ)),
