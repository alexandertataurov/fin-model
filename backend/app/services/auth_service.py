from typing import Optional, List
from datetime import datetime, timedelta, timezone
from sqlalchemy.orm import Session
from fastapi import HTTPException, status
from app.models.user import User
from app.models.role import Role, UserRole, RoleType
from app.models.audit import AuditLog, AuditAction
from app.schemas.user import UserCreate, UserUpdate, UserLogin
from app.core.security import (
    verify_password,
    get_password_hash,
    create_access_token,
    create_refresh_token,
    create_email_verification_token,
    create_password_reset_token,
    verify_email_verification_token,
    verify_password_reset_token,
    generate_secure_token,
)


class AuthService:
    def __init__(self, db: Session):
        self.db = db

    def get_user_by_email(self, email: str) -> Optional[User]:
        """Get user by email."""
        return self.db.query(User).filter(User.email == email).first()

    def get_user_by_username(self, username: str) -> Optional[User]:
        """Get user by username."""
        return self.db.query(User).filter(User.username == username).first()

    def get_user_by_id(self, user_id: int) -> Optional[User]:
        """Get user by ID."""
        return self.db.query(User).filter(User.id == user_id).first()

    def create_user(
        self, user_create: UserCreate, role: RoleType = RoleType.VIEWER
    ) -> User:
        """Create a new user with specified role."""
        # Check if user already exists
        if self.get_user_by_email(user_create.email):
            raise HTTPException(
                status_code=status.HTTP_400_BAD_REQUEST,
                detail="User already registered",
            )

        if self.get_user_by_username(user_create.username):
            raise HTTPException(
                status_code=status.HTTP_400_BAD_REQUEST,
                detail="User already registered",
            )

        # Create new user
        hashed_password = get_password_hash(user_create.password)
        verification_token = generate_secure_token()

        full_name = user_create.full_name
        if not full_name:
            if user_create.first_name or user_create.last_name:
                full_name = f"{user_create.first_name or ''} {user_create.last_name or ''}".strip()
        db_user = User(
            email=user_create.email,
            username=user_create.username,
            first_name=user_create.first_name or "",
            last_name=user_create.last_name or "",
            full_name=full_name,
            hashed_password=hashed_password,
            is_active=True,
            is_verified=False,
            verification_token=verification_token,
        )

        self.db.add(db_user)
        self.db.commit()
        self.db.refresh(db_user)

        # Assign default role
        role_obj = self.db.query(Role).filter(Role.name == role).first()
        if role_obj:
            user_role = UserRole(
                user_id=db_user.id,
                role_id=role_obj.id,
                assigned_by=None,  # System assignment
            )
            self.db.add(user_role)

        self.db.commit()
        self.db.refresh(db_user)
        return db_user

    def authenticate_user(
        self,
        identifier: str,
        password: str,
        ip_address: str = None,
        user_agent: str = None,
    ) -> Optional[User]:
        """Authenticate user with username or email and password."""
        user = self.get_user_by_email(identifier)
        if not user:
            user = self.get_user_by_username(identifier)
        if not user:
            self.log_audit_action(
                action=AuditAction.FAILED_LOGIN,
                success="failure",
                details=f"User not found: {identifier}",
                ip_address=ip_address,
                user_agent=user_agent,
            )
            return None

        # Check if account is locked
        if user.is_locked:
            self.log_audit_action(
                user_id=user.id,
                action=AuditAction.FAILED_LOGIN,
                success="failure",
                details="Account is locked",
                ip_address=ip_address,
                user_agent=user_agent,
            )
            raise HTTPException(
                status_code=status.HTTP_423_LOCKED,
                detail=f"Account is locked until {user.account_locked_until}",
            )

        # Check if account is active
        if not user.is_active:
            self.log_audit_action(
                user_id=user.id,
                action=AuditAction.FAILED_LOGIN,
                success="failure",
                details="Account is not active",
                ip_address=ip_address,
                user_agent=user_agent,
            )
            return None

<<<<<<< HEAD
=======
        # Require verified email before allowing login
        if not user.is_verified:
            self.log_audit_action(
                user_id=user.id,
                action=AuditAction.FAILED_LOGIN,
                success="failure",
                details="Email not verified",
                ip_address=ip_address,
                user_agent=user_agent,
            )
            raise HTTPException(
                status_code=status.HTTP_401_UNAUTHORIZED,
                detail="Email not verified",
            )
>>>>>>> e4c0ccae

        # Verify password
        if not verify_password(password, user.hashed_password):
            # Increment failed login attempts
            user.failed_login_attempts += 1

            # Lock account after 5 failed attempts
            if user.failed_login_attempts >= 5:
                user.account_locked_until = datetime.now(timezone.utc) + timedelta(
                    minutes=30
                )
                self.log_audit_action(
                    user_id=user.id,
                    action=AuditAction.ACCOUNT_LOCKED,
                    success="success",
                    details="Account locked due to multiple failed login attempts",
                    ip_address=ip_address,
                    user_agent=user_agent,
                )

            self.log_audit_action(
                user_id=user.id,
                action=AuditAction.FAILED_LOGIN,
                success="failure",
                details=f"Invalid password attempt {user.failed_login_attempts}",
                ip_address=ip_address,
                user_agent=user_agent,
            )

            self.db.commit()
            return None

        # Successful login - reset failed attempts and update last login
        user.failed_login_attempts = 0
        user.last_login = datetime.now(timezone.utc)
        user.account_locked_until = None

        self.log_audit_action(
            user_id=user.id,
            action=AuditAction.LOGIN,
            success="success",
            ip_address=ip_address,
            user_agent=user_agent,
        )

        self.db.commit()
        return user

    def verify_email(self, token: str) -> bool:
        """Verify user's email with token."""
        user = self.db.query(User).filter(User.verification_token == token).first()
        if not user:
            return False

        user.is_verified = True
        user.verification_token = None

        self.log_audit_action(
            user_id=user.id, action=AuditAction.EMAIL_VERIFICATION, success="success"
        )

        self.db.commit()
        return True

    def request_password_reset(self, email: str) -> bool:
        """Request password reset for user."""
        user = self.get_user_by_email(email)
        if not user:
            return False  # Don't reveal if email exists

        # Generate reset token
        reset_token = generate_secure_token()
        user.password_reset_token = reset_token
        user.password_reset_expires = datetime.now(timezone.utc) + timedelta(hours=1)

        self.log_audit_action(
            user_id=user.id,
            action=AuditAction.PASSWORD_RESET,
            success="success",
            details="Password reset requested",
        )

        self.db.commit()
        return True

    def reset_password(self, token: str, new_password: str) -> bool:
        """Reset user password with token."""
        user = self.db.query(User).filter(User.password_reset_token == token).first()
        if not user:
            return False

        # Check if token is expired
        if (
            user.password_reset_expires
            and datetime.now(timezone.utc) > user.password_reset_expires
        ):
            return False

        # Update password
        user.hashed_password = get_password_hash(new_password)
        user.password_reset_token = None
        user.password_reset_expires = None
        user.failed_login_attempts = 0
        user.account_locked_until = None

        self.log_audit_action(
            user_id=user.id,
            action=AuditAction.PASSWORD_RESET,
            success="success",
            details="Password reset completed",
        )

        self.db.commit()
        return True

    def change_password(
        self, user_id: int, current_password: str, new_password: str
    ) -> bool:
        """Change user password."""
        user = self.get_user_by_id(user_id)
        if not user:
            return False

        # Verify current password
        if not verify_password(current_password, user.hashed_password):
            self.log_audit_action(
                user_id=user.id,
                action=AuditAction.PASSWORD_CHANGE,
                success="failure",
                details="Invalid current password",
            )
            return False

        # Update password
        user.hashed_password = get_password_hash(new_password)

        self.log_audit_action(
            user_id=user.id, action=AuditAction.PASSWORD_CHANGE, success="success"
        )

        self.db.commit()
        return True

    def update_user(self, user_id: int, user_update: UserUpdate) -> Optional[User]:
        """Update user information."""
        user = self.get_user_by_id(user_id)
        if not user:
            return None

        update_data = user_update.dict(exclude_unset=True)
        for field, value in update_data.items():
            setattr(user, field, value)

        self.log_audit_action(
            user_id=user.id,
            action=AuditAction.PROFILE_UPDATED,
            success="success",
            details=f"Updated fields: {list(update_data.keys())}",
        )

        self.db.commit()
        self.db.refresh(user)
        return user

    def assign_role(self, user_id: int, role: RoleType, assigned_by_id: int) -> bool:
        """Assign role to user."""
        user = self.get_user_by_id(user_id)
        if not user:
            return False

        role_obj = self.db.query(Role).filter(Role.name == role).first()
        if not role_obj:
            return False

        # Check if user already has this role
        existing_role = (
            self.db.query(UserRole)
            .filter(
                UserRole.user_id == user_id,
                UserRole.role_id == role_obj.id,
                UserRole.is_active == True,
            )
            .first()
        )

        if existing_role:
            return True  # Already has role

        # Assign role
        user_role = UserRole(
            user_id=user_id, role_id=role_obj.id, assigned_by=assigned_by_id
        )
        self.db.add(user_role)

        self.log_audit_action(
            user_id=user_id,
            action=AuditAction.ROLE_ASSIGNED,
            success="success",
            details=f"Role {role.value} assigned by user {assigned_by_id}",
        )

        self.db.commit()
        return True

    def remove_role(self, user_id: int, role: RoleType, removed_by_id: int) -> bool:
        """Remove role from user."""
        role_obj = self.db.query(Role).filter(Role.name == role).first()
        if not role_obj:
            return False

        user_role = (
            self.db.query(UserRole)
            .filter(
                UserRole.user_id == user_id,
                UserRole.role_id == role_obj.id,
                UserRole.is_active == True,
            )
            .first()
        )

        if not user_role:
            return True  # Already doesn't have role

        # Remove role
        user_role.is_active = False

        self.log_audit_action(
            user_id=user_id,
            action=AuditAction.ROLE_REMOVED,
            success="success",
            details=f"Role {role.value} removed by user {removed_by_id}",
        )

        self.db.commit()
        return True

    def get_user_roles(self, user_id: int) -> List[RoleType]:
        """Get all active roles for a user."""
        user_roles = (
            self.db.query(UserRole)
            .join(Role)
            .filter(UserRole.user_id == user_id, UserRole.is_active == True)
            .all()
        )

        return [user_role.role.name for user_role in user_roles]

    def logout_user(
        self, user_id: int, ip_address: str = None, user_agent: str = None
    ) -> bool:
        """Logout user and log audit action."""
        user = self.get_user_by_id(user_id)
        if not user:
            return False

        # Log the logout action
        self.log_audit_action(
            user_id=user_id,
            action=AuditAction.LOGOUT,
            success="success",
            ip_address=ip_address,
            user_agent=user_agent,
            details="User logged out successfully",
        )

        self.db.commit()
        return True

    def log_audit_action(
        self,
        action: AuditAction,
        success: str = "success",
        user_id: Optional[int] = None,
        resource: Optional[str] = None,
        resource_id: Optional[str] = None,
        ip_address: Optional[str] = None,
        user_agent: Optional[str] = None,
        details: Optional[str] = None,
    ):
        """Log an audit action."""
        audit_log = AuditLog(
            user_id=user_id,
            action=action,
            resource=resource,
            resource_id=resource_id,
            ip_address=ip_address,
            user_agent=user_agent,
            details=details,
            success=success,
        )

        self.db.add(audit_log)
        # Note: commit is handled by the calling method<|MERGE_RESOLUTION|>--- conflicted
+++ resolved
@@ -137,24 +137,6 @@
                 user_agent=user_agent,
             )
             return None
-
-<<<<<<< HEAD
-=======
-        # Require verified email before allowing login
-        if not user.is_verified:
-            self.log_audit_action(
-                user_id=user.id,
-                action=AuditAction.FAILED_LOGIN,
-                success="failure",
-                details="Email not verified",
-                ip_address=ip_address,
-                user_agent=user_agent,
-            )
-            raise HTTPException(
-                status_code=status.HTTP_401_UNAUTHORIZED,
-                detail="Email not verified",
-            )
->>>>>>> e4c0ccae
 
         # Verify password
         if not verify_password(password, user.hashed_password):
