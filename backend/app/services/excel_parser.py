import os
import re
import pandas as pd
from typing import Dict, List, Any, Optional, Tuple, Union
from datetime import datetime, date
from pathlib import Path
from dataclasses import dataclass, field
from enum import Enum

try:
    from openpyxl import load_workbook
    from openpyxl.utils import get_column_letter, column_index_from_string
    from openpyxl.workbook.workbook import Workbook
    from openpyxl.worksheet.worksheet import Worksheet
    from openpyxl.cell.cell import Cell
    OPENPYXL_AVAILABLE = True
except ImportError:
    OPENPYXL_AVAILABLE = False


class DataType(str, Enum):
    """Enumeration of Excel data types."""
    NUMBER = "number"
    TEXT = "text"
    DATE = "date"
    BOOLEAN = "boolean"
    FORMULA = "formula"
    ERROR = "error"
    BLANK = "blank"


class SheetType(str, Enum):
    """Types of financial statement sheets."""
    PROFIT_LOSS = "profit_loss"
    BALANCE_SHEET = "balance_sheet"
    CASH_FLOW = "cash_flow"
    ASSUMPTIONS = "assumptions"
    CALCULATIONS = "calculations"
    SUMMARY = "summary"
    OTHER = "other"


@dataclass
class CellInfo:
    """Information about a single Excel cell."""
    address: str
    row: int
    column: int
    value: Any
    formula: Optional[str] = None
    data_type: DataType = DataType.BLANK
    number_format: Optional[str] = None
    is_merged: bool = False
    merged_range: Optional[str] = None
    has_comment: bool = False
    comment_text: Optional[str] = None


@dataclass
class SheetInfo:
    """Information about an Excel worksheet."""
    name: str
    sheet_type: SheetType
    max_row: int
    max_column: int
    data_range: Optional[str] = None
    header_row: Optional[int] = None
    data_start_row: Optional[int] = None
    has_formulas: bool = False
    formula_count: int = 0
    cells: List[CellInfo] = field(default_factory=list)
    financial_sections: Dict[str, Any] = field(default_factory=dict)


@dataclass
class ValidationError:
    """Validation error information."""
    severity: str  # error, warning, info
    message: str
    sheet: Optional[str] = None
    cell: Optional[str] = None
    suggestion: Optional[str] = None


class ValidationSummary:
    """Summary of validation results."""

    def __init__(
        self,
        is_valid: bool = True,
        errors: Optional[List[ValidationError]] = None,
        warnings: Optional[List[ValidationError]] = None,
        total_errors: int = 0,
        total_warnings: int = 0,
    ) -> None:
        self.is_valid = is_valid
        self.errors = errors or []
        self.warnings = warnings or []
        self.total_errors = total_errors
        self.total_warnings = total_warnings


@dataclass
class ParsedData:
    """Complete parsed Excel data structure."""
    file_name: str
    file_path: str
    file_size: int
    sheets: List[SheetInfo] = field(default_factory=list)
    validation_summary: ValidationSummary = field(default_factory=ValidationSummary)
    metadata: Dict[str, Any] = field(default_factory=dict)
    formulas: Dict[str, str] = field(default_factory=dict)
    dependencies: Dict[str, List[str]] = field(default_factory=dict)
    time_series_data: Dict[str, Any] = field(default_factory=dict)
    financial_metrics: Dict[str, Any] = field(default_factory=dict)


class ExcelParser:
    """Advanced Excel file parser for financial models."""

    def __init__(self):
        if not OPENPYXL_AVAILABLE:
            raise ImportError("openpyxl is required for Excel parsing")
        
        # Financial statement patterns
        self.pl_patterns = [
            r'(profit|loss|income|statement|p&l|pnl)',
            r'(revenue|sales|income)',
            r'(expense|cost|expenditure)',
            r'(ebitda|ebit|operating)',
            r'(net\s+income|net\s+profit)'
        ]
        
        self.balance_sheet_patterns = [
            r'(balance|sheet|position)',
            r'(assets|liabilities|equity)',
            r'(current|non.current|fixed)',
            r'(cash|receivables|payables)',
            r'(debt|equity|retained)'
        ]
        
        self.cash_flow_patterns = [
            r'(cash|flow|cf)',
            r'(operating|investing|financing)',
            r'(capex|capital|expenditure)',
            r'(depreciation|amortization)',
            r'(working\s+capital)'
        ]
        
        # Date patterns
        self.date_patterns = [
            r'\d{4}',  # Year
            r'(jan|feb|mar|apr|may|jun|jul|aug|sep|oct|nov|dec)',
            r'(q1|q2|q3|q4|quarter)',
            r'(fy|year|annual)',
            r'\d{1,2}/\d{1,2}/\d{2,4}'  # Date format
        ]

    def parse(self, file_path: str) -> Dict[str, pd.DataFrame]:
        """Return DataFrames keyed by sheet name."""
        if not os.path.exists(file_path):
            raise FileNotFoundError(f"Excel file not found: {file_path}")

        return pd.read_excel(file_path, sheet_name=None)
<<<<<<< HEAD

=======
>>>>>>> 8b678627
    def parse_file(self, file_path: str) -> Dict[str, Any]:
        """Simplified parser used in unit tests."""
        if not os.path.exists(file_path):
            raise FileNotFoundError(f"Excel file not found: {file_path}")
<<<<<<< HEAD

        workbook = load_workbook(file_path, data_only=True)
        sheets = []
        for sheet_name in workbook.sheetnames:
            sheet = workbook[sheet_name]
            data = [list(row) for row in sheet.iter_rows(values_only=True)]
            sheets.append({"name": sheet_name, "type": "financial", "data": data})

=======

        workbook = load_workbook(file_path, data_only=True)
        sheets = []
        for sheet_name in workbook.sheetnames:
            sheet = workbook[sheet_name]
            data = [list(row) for row in sheet.iter_rows(values_only=True)]
            sheets.append({"name": sheet_name, "type": "financial", "data": data})
>>>>>>> 8b678627
        return {"file_path": file_path, "sheets": sheets, "metadata": {"sheet_count": len(sheets)}}

    # The remaining complex implementation is kept for completeness but unused in tests
    def parse_excel_file(self, file_path: str) -> ParsedData:
        """Original comprehensive parser retained for reference."""
        if not os.path.exists(file_path):
            raise FileNotFoundError(f"Excel file not found: {file_path}")
        file_info = Path(file_path)
        try:
            workbook = load_workbook(file_path, data_only=False)
            parsed_data = ParsedData(
                file_name=file_info.name,
                file_path=str(file_path),
                file_size=file_info.stat().st_size
            )
            parsed_data.metadata = self._extract_metadata(workbook)
            for sheet_name in workbook.sheetnames:
                sheet = workbook[sheet_name]
                sheet_info = self._parse_worksheet(sheet)
                parsed_data.sheets.append(sheet_info)
            parsed_data.formulas, parsed_data.dependencies = self._extract_formulas(workbook)
            parsed_data.time_series_data = self._extract_time_series(parsed_data.sheets)
            parsed_data.financial_metrics = self._calculate_basic_metrics(parsed_data.sheets)
            parsed_data.validation_summary = self._validate_data(parsed_data)
            return parsed_data
        except Exception as e:
            error_data = ParsedData(
                file_name=file_info.name,
                file_path=str(file_path),
                file_size=file_info.stat().st_size if file_info.exists() else 0
            )
            error_data.validation_summary = ValidationSummary(
                is_valid=False,
                errors=[ValidationError(
                    severity="error",
                    message=f"Failed to parse Excel file: {str(e)}",
                    suggestion="Please check if the file is a valid Excel file (.xlsx) and is not corrupted",
                )],
                total_errors=1,
            )
            return error_data

    def _extract_metadata(self, workbook: Workbook) -> Dict[str, Any]:
        """Extract file metadata."""
        properties = workbook.properties
        return {
            "title": properties.title,
            "subject": properties.subject,
            "creator": properties.creator,
            "created": properties.created.isoformat() if properties.created else None,
            "modified": properties.modified.isoformat() if properties.modified else None,
            "sheet_count": len(workbook.sheetnames),
            "sheet_names": workbook.sheetnames
        }

    def _parse_worksheet(self, sheet: Worksheet) -> SheetInfo:
        """Parse individual worksheet."""
        sheet_info = SheetInfo(
            name=sheet.title,
            sheet_type=self._detect_sheet_type(sheet),
            max_row=sheet.max_row,
            max_column=sheet.max_column
        )
        
        # Find data range
        sheet_info.data_range = self._find_data_range(sheet)
        
        # Detect header row and data start
        sheet_info.header_row, sheet_info.data_start_row = self._detect_headers(sheet)
        
        # Parse cells
        formula_count = 0
        for row in sheet.iter_rows():
            for cell in row:
                if cell.value is not None or cell.formula:
                    cell_info = self._parse_cell(cell)
                    sheet_info.cells.append(cell_info)
                    
                    if cell_info.data_type == DataType.FORMULA:
                        formula_count += 1
        
        sheet_info.has_formulas = formula_count > 0
        sheet_info.formula_count = formula_count
        
        # Identify financial sections
        sheet_info.financial_sections = self._identify_financial_sections(sheet)
        
        return sheet_info

    def _parse_cell(self, cell: Cell) -> CellInfo:
        """Parse individual cell."""
        cell_info = CellInfo(
            address=cell.coordinate,
            row=cell.row,
            column=cell.column,
            value=cell.value
        )
        
        # Handle formulas
        if cell.formula:
            cell_info.formula = cell.formula
            cell_info.data_type = DataType.FORMULA
        else:
            cell_info.data_type = self._detect_data_type(cell.value)
        
        # Number format
        cell_info.number_format = cell.number_format
        
        # Check if merged
        if hasattr(cell, 'merged_cells') and cell.coordinate in cell.parent.merged_cells:
            cell_info.is_merged = True
            # Find merged range
            for merged_range in cell.parent.merged_cells.ranges:
                if cell.coordinate in merged_range:
                    cell_info.merged_range = str(merged_range)
                    break
        
        # Comments
        if cell.comment:
            cell_info.has_comment = True
            cell_info.comment_text = cell.comment.text
        
        return cell_info

    def _detect_data_type(self, value: Any) -> DataType:
        """Detect the data type of a cell value."""
        if value is None:
            return DataType.BLANK
        elif isinstance(value, bool):
            return DataType.BOOLEAN
        elif isinstance(value, (int, float)):
            return DataType.NUMBER
        elif isinstance(value, (date, datetime)):
            return DataType.DATE
        elif isinstance(value, str):
            # Check for error values
            if value.startswith('#'):
                return DataType.ERROR
            return DataType.TEXT
        else:
            return DataType.TEXT

    def _detect_sheet_type(self, sheet: Worksheet) -> SheetType:
        """Detect the type of financial statement sheet."""
        sheet_name = sheet.title.lower()
        
        # Get text content from first few rows to analyze
        text_content = ""
        for row in range(1, min(10, sheet.max_row + 1)):
            for col in range(1, min(10, sheet.max_column + 1)):
                cell = sheet.cell(row=row, column=col)
                if cell.value and isinstance(cell.value, str):
                    text_content += " " + cell.value.lower()
        
        combined_text = sheet_name + " " + text_content
        
        # Check patterns
        pl_score = sum(1 for pattern in self.pl_patterns 
                      if re.search(pattern, combined_text, re.IGNORECASE))
        bs_score = sum(1 for pattern in self.balance_sheet_patterns 
                      if re.search(pattern, combined_text, re.IGNORECASE))
        cf_score = sum(1 for pattern in self.cash_flow_patterns 
                      if re.search(pattern, combined_text, re.IGNORECASE))
        
        # Determine sheet type
        max_score = max(pl_score, bs_score, cf_score)
        if max_score == 0:
            return SheetType.OTHER
        elif pl_score == max_score:
            return SheetType.PROFIT_LOSS
        elif bs_score == max_score:
            return SheetType.BALANCE_SHEET
        elif cf_score == max_score:
            return SheetType.CASH_FLOW
        else:
            return SheetType.OTHER

    def _find_data_range(self, sheet: Worksheet) -> Optional[str]:
        """Find the actual data range in the sheet."""
        min_row, max_row = 1, sheet.max_row
        min_col, max_col = 1, sheet.max_column
        
        # Find first non-empty cell
        for row in range(1, sheet.max_row + 1):
            for col in range(1, sheet.max_column + 1):
                cell = sheet.cell(row=row, column=col)
                if cell.value is not None:
                    min_row = min(min_row, row)
                    max_row = max(max_row, row)
                    min_col = min(min_col, col)
                    max_col = max(max_col, col)
        
        if min_row <= max_row and min_col <= max_col:
            start_cell = f"{get_column_letter(min_col)}{min_row}"
            end_cell = f"{get_column_letter(max_col)}{max_row}"
            return f"{start_cell}:{end_cell}"
        
        return None

    def _detect_headers(self, sheet: Worksheet) -> Tuple[Optional[int], Optional[int]]:
        """Detect header row and data start row."""
        header_row = None
        data_start_row = None
        
        # Look for header patterns in first 10 rows
        for row in range(1, min(11, sheet.max_row + 1)):
            row_text = ""
            for col in range(1, min(20, sheet.max_column + 1)):
                cell = sheet.cell(row=row, column=col)
                if cell.value and isinstance(cell.value, str):
                    row_text += " " + cell.value.lower()
            
            # Check if this looks like a header row
            if any(keyword in row_text for keyword in 
                   ['account', 'description', 'amount', 'value', 'period', 'year', 'month']):
                header_row = row
                data_start_row = row + 1
                break
        
        return header_row, data_start_row

    def _extract_formulas(self, workbook: Workbook) -> Tuple[Dict[str, str], Dict[str, List[str]]]:
        """Extract formulas and their dependencies."""
        formulas = {}
        dependencies = {}
        
        for sheet_name in workbook.sheetnames:
            sheet = workbook[sheet_name]
            for row in sheet.iter_rows():
                for cell in row:
                    if cell.formula:
                        cell_ref = f"{sheet_name}!{cell.coordinate}"
                        formulas[cell_ref] = cell.formula
                        
                        # Extract dependencies from formula
                        deps = self._extract_cell_references(cell.formula)
                        if deps:
                            dependencies[cell_ref] = deps
        
        return formulas, dependencies

    def _extract_cell_references(self, formula: str) -> List[str]:
        """Extract cell references from a formula."""
        # Simplified regex for cell references
        pattern = r'[A-Z]+\d+'
        references = re.findall(pattern, formula.upper())
        return list(set(references))  # Remove duplicates

    def _identify_financial_sections(self, sheet: Worksheet) -> Dict[str, Any]:
        """Identify financial sections in the sheet."""
        sections = {}
        
        # This is a simplified implementation
        # In practice, you'd want more sophisticated pattern matching
        for row in range(1, min(50, sheet.max_row + 1)):
            for col in range(1, min(10, sheet.max_column + 1)):
                cell = sheet.cell(row=row, column=col)
                if cell.value and isinstance(cell.value, str):
                    text = cell.value.lower()
                    
                    # Look for section headers
                    if 'revenue' in text or 'sales' in text:
                        sections['revenue_section'] = {'row': row, 'col': col}
                    elif 'expense' in text or 'cost' in text:
                        sections['expense_section'] = {'row': row, 'col': col}
                    elif 'total' in text:
                        sections['total_section'] = {'row': row, 'col': col}
        
        return sections

    def _extract_time_series(self, sheets: List[SheetInfo]) -> Dict[str, Any]:
        """Extract time series data from sheets."""
        time_series = {}
        
        for sheet in sheets:
            # Look for date patterns in the first few rows
            date_columns = []
            for cell in sheet.cells[:50]:  # Check first 50 cells
                if cell.data_type == DataType.DATE or self._looks_like_date(cell.value):
                    date_columns.append(cell.column)
            
            if date_columns:
                time_series[sheet.name] = {
                    'date_columns': date_columns,
                    'has_time_series': True
                }
        
        return time_series

    def _looks_like_date(self, value: Any) -> bool:
        """Check if a value looks like a date."""
        if not isinstance(value, str):
            return False
        
        return any(re.search(pattern, value.lower()) for pattern in self.date_patterns)

    def _calculate_basic_metrics(self, sheets: List[SheetInfo]) -> Dict[str, Any]:
        """Calculate basic financial metrics from the data."""
        metrics = {}
        
        for sheet in sheets:
            sheet_metrics = {
                'total_cells': len(sheet.cells),
                'formula_cells': sheet.formula_count,
                'data_density': len(sheet.cells) / (sheet.max_row * sheet.max_column) if sheet.max_row > 0 and sheet.max_column > 0 else 0,
                'has_financial_data': len(sheet.financial_sections) > 0
            }
            
            # Count data types
            type_counts = {}
            for cell in sheet.cells:
                data_type = cell.data_type.value
                type_counts[data_type] = type_counts.get(data_type, 0) + 1
            
            sheet_metrics['data_type_distribution'] = type_counts
            metrics[sheet.name] = sheet_metrics
        
        return metrics

    def _validate_data(self, parsed_data: ParsedData) -> ValidationSummary:
        """Validate the parsed Excel data."""
        errors = []
        warnings = []
        
        # Check if file has any data
        if not parsed_data.sheets:
            errors.append(ValidationError(
                severity="error",
                message="No worksheets found in the Excel file",
                suggestion="Please ensure the file contains at least one worksheet with data"
            ))
        
        # Check for financial statement sheets
        financial_sheets = [s for s in parsed_data.sheets 
                          if s.sheet_type in [SheetType.PROFIT_LOSS, SheetType.BALANCE_SHEET, SheetType.CASH_FLOW]]
        
        if not financial_sheets:
            warnings.append(ValidationError(
                severity="warning",
                message="No recognized financial statement sheets found",
                suggestion="Consider renaming sheets to include keywords like 'P&L', 'Balance Sheet', or 'Cash Flow'"
            ))
        
        # Check for formulas
        total_formulas = sum(sheet.formula_count for sheet in parsed_data.sheets)
        if total_formulas == 0:
            warnings.append(ValidationError(
                severity="warning",
                message="No formulas found in the Excel file",
                suggestion="Financial models typically contain formulas for calculations"
            ))
        
        # Validate individual sheets
        for sheet in parsed_data.sheets:
            if sheet.max_row == 0 or sheet.max_column == 0:
                warnings.append(ValidationError(
                    severity="warning",
                    message=f"Sheet '{sheet.name}' appears to be empty",
                    sheet=sheet.name,
                    suggestion="Consider removing empty sheets or adding data"
                ))
        
        return ValidationSummary(
            is_valid=len(errors) == 0,
            errors=errors,
            warnings=warnings,
            total_errors=len(errors),
            total_warnings=len(warnings)
        )

    def export_to_dict(self, parsed_data: ParsedData) -> Dict[str, Any]:
        """Export parsed data to dictionary format."""
        return {
            "file_info": {
                "name": parsed_data.file_name,
                "path": parsed_data.file_path,
                "size": parsed_data.file_size
            },
            "metadata": parsed_data.metadata,
            "sheets": [
                {
                    "name": sheet.name,
                    "type": sheet.sheet_type.value,
                    "dimensions": {
                        "max_row": sheet.max_row,
                        "max_column": sheet.max_column,
                        "data_range": sheet.data_range
                    },
                    "structure": {
                        "header_row": sheet.header_row,
                        "data_start_row": sheet.data_start_row,
                        "has_formulas": sheet.has_formulas,
                        "formula_count": sheet.formula_count
                    },
                    "financial_sections": sheet.financial_sections
                }
                for sheet in parsed_data.sheets
            ],
            "formulas": parsed_data.formulas,
            "dependencies": parsed_data.dependencies,
            "time_series": parsed_data.time_series_data,
            "metrics": parsed_data.financial_metrics,
            "validation": {
                "is_valid": parsed_data.validation_summary.is_valid,
                "errors": [
                    {
                        "severity": error.severity,
                        "message": error.message,
                        "sheet": error.sheet,
                        "cell": error.cell,
                        "suggestion": error.suggestion
                    }
                    for error in parsed_data.validation_summary.errors
                ],
                "warnings": [
                    {
                        "severity": warning.severity,
                        "message": warning.message,
                        "sheet": warning.sheet,
                        "cell": warning.cell,
                        "suggestion": warning.suggestion
                    }
                    for warning in parsed_data.validation_summary.warnings
                ]
            }
        }<|MERGE_RESOLUTION|>--- conflicted
+++ resolved
@@ -162,32 +162,17 @@
             raise FileNotFoundError(f"Excel file not found: {file_path}")
 
         return pd.read_excel(file_path, sheet_name=None)
-<<<<<<< HEAD
-
-=======
->>>>>>> 8b678627
+
     def parse_file(self, file_path: str) -> Dict[str, Any]:
         """Simplified parser used in unit tests."""
         if not os.path.exists(file_path):
             raise FileNotFoundError(f"Excel file not found: {file_path}")
-<<<<<<< HEAD
-
         workbook = load_workbook(file_path, data_only=True)
         sheets = []
         for sheet_name in workbook.sheetnames:
             sheet = workbook[sheet_name]
             data = [list(row) for row in sheet.iter_rows(values_only=True)]
             sheets.append({"name": sheet_name, "type": "financial", "data": data})
-
-=======
-
-        workbook = load_workbook(file_path, data_only=True)
-        sheets = []
-        for sheet_name in workbook.sheetnames:
-            sheet = workbook[sheet_name]
-            data = [list(row) for row in sheet.iter_rows(values_only=True)]
-            sheets.append({"name": sheet_name, "type": "financial", "data": data})
->>>>>>> 8b678627
         return {"file_path": file_path, "sheets": sheets, "metadata": {"sheet_count": len(sheets)}}
 
     # The remaining complex implementation is kept for completeness but unused in tests
