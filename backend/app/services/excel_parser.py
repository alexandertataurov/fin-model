--- conflicted
+++ resolved
@@ -160,8 +160,6 @@
         """Return DataFrames keyed by sheet name."""
         if not os.path.exists(file_path):
             raise FileNotFoundError(f"Excel file not found: {file_path}")
-<<<<<<< HEAD
-
         return pd.read_excel(file_path, sheet_name=None)
 
     def parse_file(self, file_path: str) -> Dict[str, Any]:
@@ -175,22 +173,6 @@
             sheet = workbook[sheet_name]
             data = [list(row) for row in sheet.iter_rows(values_only=True)]
             sheets.append({"name": sheet_name, "type": "financial", "data": data})
-
-=======
-
-        return pd.read_excel(file_path, sheet_name=None)
-
-    def parse_file(self, file_path: str) -> Dict[str, Any]:
-        """Simplified parser used in unit tests."""
-        if not os.path.exists(file_path):
-            raise FileNotFoundError(f"Excel file not found: {file_path}")
-        workbook = load_workbook(file_path, data_only=True)
-        sheets = []
-        for sheet_name in workbook.sheetnames:
-            sheet = workbook[sheet_name]
-            data = [list(row) for row in sheet.iter_rows(values_only=True)]
-            sheets.append({"name": sheet_name, "type": "financial", "data": data})
->>>>>>> 1dc1794a
         return {"file_path": file_path, "sheets": sheets, "metadata": {"sheet_count": len(sheets)}}
 
     # The remaining complex implementation is kept for completeness but unused in tests
