import os
import uuid
import shutil
from pathlib import Path
from typing import Optional, List, BinaryIO, Dict, Any
from datetime import datetime
from sqlalchemy.orm import Session
from fastapi import UploadFile, HTTPException, status

from app.models.file import UploadedFile, ProcessingLog, FileStatus, FileType
from app.models.user import User
from app.core.config import settings


class FileService:
    """Service for handling file uploads and management."""

    def __init__(self, db: Session):
        self.db = db
        self.upload_folder = Path(settings.UPLOAD_FOLDER)
        self.max_file_size = settings.MAX_FILE_SIZE
        self.allowed_extensions = settings.ALLOWED_EXTENSIONS

        # Ensure upload folder exists
        self.upload_folder.mkdir(parents=True, exist_ok=True)

    def validate_file(self, file: UploadFile) -> None:
        """Validate uploaded file."""
        # Check file size
        if hasattr(file, "size") and file.size and file.size > self.max_file_size:
            raise HTTPException(
                status_code=status.HTTP_413_REQUEST_ENTITY_TOO_LARGE,
                detail=f"File size {file.size} exceeds maximum allowed size {self.max_file_size} bytes",
            )

        # Check file extension
        if file.filename:
            file_ext = Path(file.filename).suffix.lower()
            if file_ext not in self.allowed_extensions:
                raise HTTPException(
                    status_code=status.HTTP_400_BAD_REQUEST,
                    detail=f"File type {file_ext} not allowed. Allowed types: {', '.join(self.allowed_extensions)}",
                )
        else:
            raise HTTPException(
                status_code=status.HTTP_400_BAD_REQUEST, detail="Filename is required"
            )

    def get_file_type(self, filename: str) -> FileType:
        """Determine file type from filename."""
        ext = Path(filename).suffix.lower()
        if ext in [".xlsx", ".xls"]:
            return FileType.EXCEL
        elif ext == ".csv":
            return FileType.CSV
        else:
            raise ValueError(f"Unsupported file type: {ext}")

    def generate_unique_filename(self, original_filename: str) -> str:
        """Generate a unique filename to prevent conflicts."""
        ext = Path(original_filename).suffix
        unique_id = str(uuid.uuid4())
        return f"{unique_id}{ext}"

    async def save_uploaded_file(self, file: UploadFile, user: User) -> UploadedFile:
        """Save uploaded file to disk and create database record."""
        self.validate_file(file)

        # Generate unique filename
        unique_filename = self.generate_unique_filename(file.filename)
        file_path = self.upload_folder / unique_filename

        try:
            # Save file to disk
            with open(file_path, "wb") as buffer:
                shutil.copyfileobj(file.file, buffer)

            # Get actual file size
            file_size = file_path.stat().st_size

            # Create database record
            file_record = UploadedFile(
                filename=unique_filename,
                stored_filename=unique_filename,
                original_filename=file.filename,
                file_path=str(file_path),
                file_size=file_size,
                file_type=self.get_file_type(file.filename).value,
                mime_type=file.content_type or "application/octet-stream",
                status=FileStatus.UPLOADED,
                user_id=user.id,
            )

            self.db.add(file_record)
            self.db.commit()
            self.db.refresh(file_record)

            # Log the upload
            self.log_processing_step(
                file_record.id,
                "upload",
                f"File '{file.filename}' uploaded successfully",
                "info",
            )

            return file_record

        except Exception as e:
            # Clean up file if database operation fails
            if file_path.exists():
                file_path.unlink()
            raise HTTPException(
                status_code=status.HTTP_500_INTERNAL_SERVER_ERROR,
                detail=f"Failed to save file: {str(e)}",
            )

    def get_file_by_id(self, file_id: int, user: User) -> Optional[UploadedFile]:
        """Get file by ID, enforcing ownership unless admin."""
        file_record = (
            self.db.query(UploadedFile).filter(UploadedFile.id == file_id).first()
        )

        if not file_record:
            return None
<<<<<<< HEAD

        if not user.is_admin and file_record.user_id != user.id:
            raise HTTPException(
                status_code=status.HTTP_403_FORBIDDEN,
                detail="Not authorized to access this file",
            )

=======
        if not user.is_admin and file_record.user_id != user.id:
            raise HTTPException(
                status_code=status.HTTP_403_FORBIDDEN,
                detail="Not authorized to access this file",
            )

>>>>>>> b7ba2d60
        return file_record

    def get_user_files(
        self,
        user: User,
        skip: int = 0,
        limit: int = 100,
        status_filter: Optional[FileStatus] = None,
    ) -> Dict[str, Any]:
        """Get files uploaded by user with pagination."""
        query = self.db.query(UploadedFile).filter(
            UploadedFile.user_id == user.id
        )

        if status_filter:
            query = query.filter(UploadedFile.status == status_filter)

        # Get total count
        total = query.count()

        # Apply pagination and ordering
        files = (
            query.order_by(UploadedFile.created_at.desc())
            .offset(skip)
            .limit(limit)
            .all()
        )

        return {
            "files": files,
            "total": total,
            "page": skip // limit + 1,
            "page_size": limit,
            "has_next": skip + limit < total,
            "has_previous": skip > 0,
        }

    def update_file_status(
        self,
        file_id: int,
        status: FileStatus,
        validation_errors: Optional[str] = None,
        is_valid: Optional[bool] = None,
    ) -> Optional[UploadedFile]:
        """Update file processing status."""
        file_record = (
            self.db.query(UploadedFile).filter(UploadedFile.id == file_id).first()
        )

        if not file_record:
            return None

        file_record.status = status

        if validation_errors is not None:
            file_record.validation_errors = validation_errors

        if is_valid is not None:
            file_record.is_valid = is_valid

        if status == FileStatus.PROCESSING:
            file_record.processing_started_at = datetime.utcnow()
        elif status in [FileStatus.COMPLETED, FileStatus.FAILED, FileStatus.CANCELLED]:
            file_record.processing_completed_at = datetime.utcnow()

        self.db.commit()
        self.db.refresh(file_record)

        return file_record

    def log_processing_step(
        self,
        file_id: int,
        step: str,
        message: str,
        level: str = "info",
        details: Optional[str] = None,
    ) -> ProcessingLog:
        """Log a processing step for a file."""
        log_entry = ProcessingLog(
            file_id=file_id, step=step, message=message, level=level, details=details
        )

        self.db.add(log_entry)
        self.db.commit()
        self.db.refresh(log_entry)

        return log_entry

    def get_file_logs(self, file_id: int, user: User) -> List[ProcessingLog]:
        """Get processing logs for a file."""
        # First check if user has access to this file
        file_record = self.get_file_by_id(file_id, user)
        if not file_record:
            raise HTTPException(
                status_code=status.HTTP_404_NOT_FOUND, detail="File not found"
            )

        return (
            self.db.query(ProcessingLog)
            .filter(ProcessingLog.file_id == file_id)
            .order_by(ProcessingLog.timestamp.asc())
            .all()
        )

    def delete_file(self, file_id: int, user: User) -> bool:
        """Delete a file and its database record."""
        file_record = self.get_file_by_id(file_id, user)

        if not file_record:
            return False

        try:
            # Delete physical file
            file_path = Path(file_record.file_path)
            if file_path.exists():
                file_path.unlink()

            # Delete database record (logs will be deleted by cascade)
            self.db.delete(file_record)
            self.db.commit()

            return True

        except Exception as e:
            self.db.rollback()
            raise HTTPException(
                status_code=status.HTTP_500_INTERNAL_SERVER_ERROR,
                detail=f"Failed to delete file: {str(e)}",
            )

    def get_file_path(self, file_id: int, user: User) -> Optional[str]:
        """Get the physical file path for a file."""
        file_record = self.get_file_by_id(file_id, user)

        if not file_record:
            return None

        file_path = Path(file_record.file_path)
        if not file_path.exists():
            raise HTTPException(
                status_code=status.HTTP_404_NOT_FOUND, detail="Physical file not found"
            )

        return str(file_path)<|MERGE_RESOLUTION|>--- conflicted
+++ resolved
@@ -122,22 +122,11 @@
 
         if not file_record:
             return None
-<<<<<<< HEAD
-
         if not user.is_admin and file_record.user_id != user.id:
             raise HTTPException(
                 status_code=status.HTTP_403_FORBIDDEN,
                 detail="Not authorized to access this file",
             )
-
-=======
-        if not user.is_admin and file_record.user_id != user.id:
-            raise HTTPException(
-                status_code=status.HTTP_403_FORBIDDEN,
-                detail="Not authorized to access this file",
-            )
-
->>>>>>> b7ba2d60
         return file_record
 
     def get_user_files(
