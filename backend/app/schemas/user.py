from pydantic import BaseModel, EmailStr, field_validator
from typing import Optional, List
from datetime import datetime
from app.models.role import RoleType


class UserBase(BaseModel):
    email: EmailStr
    username: str
    first_name: Optional[str] = None
    last_name: Optional[str] = None

    @field_validator("username")
    @classmethod
    def validate_username(cls, v):
        if len(v) < 3:
            raise ValueError("Username must be at least 3 characters long")
        if len(v) > 50:
            raise ValueError("Username must be less than 50 characters")
        if not v.replace("_", "").replace("-", "").isalnum():
            raise ValueError(
                "Username can only contain letters, numbers, hyphens, and underscores"
            )
        return v

    @field_validator("first_name", "last_name")
    @classmethod
    def validate_names(cls, v):
        if v is None:
            return v
        if len(v) < 1:
            raise ValueError("Name fields cannot be empty")
        if len(v) > 50:
            raise ValueError("Name fields must be less than 50 characters")
        return v.strip()


class UserCreate(UserBase):
    full_name: Optional[str] = None
    password: str

    @field_validator("password")
    @classmethod
    def validate_password(cls, v):
        if len(v) < 12:
            raise ValueError("Password must be at least 12 characters long")
        if len(v) > 128:
            raise ValueError("Password must be less than 128 characters")

        # Require mixed character types for reasonable strength in tests.
        if not any(c.isdigit() for c in v):
            raise ValueError("Password must contain at least one digit")
        if not any(c.islower() for c in v):
            raise ValueError("Password must contain at least one lowercase letter")
<<<<<<< HEAD
        if not any(c.isupper() for c in v):
            raise ValueError("Password must contain at least one uppercase letter")
        special_chars = "!@#$%^&*()_+-=[]{}|;:,.<>?/"
        if not any(c in special_chars for c in v):
            raise ValueError("Password must contain at least one special character")

=======
>>>>>>> 8621eca8
        return v

class UserRegister(UserCreate):
    pass


class UserLogin(BaseModel):
    email: EmailStr
    password: str
    remember_me: Optional[bool] = False


class User(UserBase):
    id: int
    is_active: bool
    is_admin: bool
    is_verified: bool
    last_login: Optional[datetime]
    failed_login_attempts: int
    created_at: datetime
    updated_at: datetime

    class Config:
        from_attributes = True


class UserWithRoles(User):
    roles: List[str]


class UserUpdate(BaseModel):
    first_name: Optional[str] = None
    last_name: Optional[str] = None

    @field_validator("first_name", "last_name")
    @classmethod
    def validate_names(cls, v):
        if v is not None:
            if len(v) < 1:
                raise ValueError("Name fields cannot be empty")
            if len(v) > 50:
                raise ValueError("Name fields must be less than 50 characters")
            return v.strip()
        return v


class Token(BaseModel):
    access_token: str
    token_type: str
    expires_in: Optional[int] = None
    refresh_token: Optional[str] = None


class PasswordChange(BaseModel):
    current_password: str
    new_password: str

    @field_validator("new_password")
    @classmethod
    def validate_new_password(cls, v):
        if len(v) < 12:
            raise ValueError("Password must be at least 12 characters long")
        if len(v) > 128:
            raise ValueError("Password must be less than 128 characters")


        # Check for at least one lowercase letter
        if not any(c.islower() for c in v):
            raise ValueError("Password must contain at least one lowercase letter")

        # Check for at least one uppercase letter
        if not any(c.isupper() for c in v):
            raise ValueError("Password must contain at least one uppercase letter")

        # Check for at least one digit
        if not any(c.isdigit() for c in v):
            raise ValueError("Password must contain at least one digit")

<<<<<<< HEAD
        special_chars = "!@#$%^&*()_+-=[]{}|;:,.<>?/"
        if not any(c in special_chars for c in v):
            raise ValueError("Password must contain at least one special character")
=======
        # Special characters are optional for password change
>>>>>>> 8621eca8

        return v


class PasswordReset(BaseModel):
    email: EmailStr


class PasswordResetConfirm(BaseModel):
    token: str
    new_password: str

    @field_validator("new_password")
    @classmethod
    def validate_new_password(cls, v):
        if len(v) < 12:
            raise ValueError("Password must be at least 12 characters long")
        if len(v) > 128:
            raise ValueError("Password must be less than 128 characters")


        # Check for at least one lowercase letter
        if not any(c.islower() for c in v):
            raise ValueError("Password must contain at least one lowercase letter")

        # Check for at least one uppercase letter
        if not any(c.isupper() for c in v):
            raise ValueError("Password must contain at least one uppercase letter")

        # Check for at least one digit
        if not any(c.isdigit() for c in v):
            raise ValueError("Password must contain at least one digit")

<<<<<<< HEAD
        special_chars = "!@#$%^&*()_+-=[]{}|;:,.<>?/"
        if not any(c in special_chars for c in v):
            raise ValueError("Password must contain at least one special character")
=======
        # Special characters are optional for reset passwords
>>>>>>> 8621eca8

        return v


class EmailVerification(BaseModel):
    token: str<|MERGE_RESOLUTION|>--- conflicted
+++ resolved
@@ -52,15 +52,12 @@
             raise ValueError("Password must contain at least one digit")
         if not any(c.islower() for c in v):
             raise ValueError("Password must contain at least one lowercase letter")
-<<<<<<< HEAD
         if not any(c.isupper() for c in v):
             raise ValueError("Password must contain at least one uppercase letter")
         special_chars = "!@#$%^&*()_+-=[]{}|;:,.<>?/"
         if not any(c in special_chars for c in v):
             raise ValueError("Password must contain at least one special character")
 
-=======
->>>>>>> 8621eca8
         return v
 
 class UserRegister(UserCreate):
@@ -139,13 +136,9 @@
         if not any(c.isdigit() for c in v):
             raise ValueError("Password must contain at least one digit")
 
-<<<<<<< HEAD
         special_chars = "!@#$%^&*()_+-=[]{}|;:,.<>?/"
         if not any(c in special_chars for c in v):
             raise ValueError("Password must contain at least one special character")
-=======
-        # Special characters are optional for password change
->>>>>>> 8621eca8
 
         return v
 
@@ -179,13 +172,9 @@
         if not any(c.isdigit() for c in v):
             raise ValueError("Password must contain at least one digit")
 
-<<<<<<< HEAD
         special_chars = "!@#$%^&*()_+-=[]{}|;:,.<>?/"
         if not any(c in special_chars for c in v):
             raise ValueError("Password must contain at least one special character")
-=======
-        # Special characters are optional for reset passwords
->>>>>>> 8621eca8
 
         return v
 
