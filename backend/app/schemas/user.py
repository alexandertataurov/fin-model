from pydantic import BaseModel, EmailStr, field_validator
from typing import Optional, List
from datetime import datetime
from app.models.role import RoleType


class UserBase(BaseModel):
    email: EmailStr
    username: str
    first_name: Optional[str] = None
    last_name: Optional[str] = None

    @field_validator("username")
    @classmethod
    def validate_username(cls, v):
        if len(v) < 3:
            raise ValueError("Username must be at least 3 characters long")
        if len(v) > 50:
            raise ValueError("Username must be less than 50 characters")
        if not v.replace("_", "").replace("-", "").isalnum():
            raise ValueError(
                "Username can only contain letters, numbers, hyphens, and underscores"
            )
        return v

    @field_validator("first_name", "last_name")
    @classmethod
    def validate_names(cls, v):
        if v is None:
            return v
        if len(v) < 1:
            raise ValueError("Name fields cannot be empty")
        if len(v) > 50:
            raise ValueError("Name fields must be less than 50 characters")
        return v.strip()


class UserCreate(UserBase):
    full_name: Optional[str] = None
    password: str

    @field_validator("password")
    @classmethod
    def validate_password(cls, v):
        if len(v) < 12:
            raise ValueError("Password must be at least 12 characters long")
        if len(v) > 128:
            raise ValueError("Password must be less than 128 characters")

<<<<<<< HEAD
        # Require mixed character types for reasonable strength in tests.
=======
        # Require at least one digit and one lowercase letter to enforce a
        # reasonably strong password for tests.
>>>>>>> f99c84c9
        if not any(c.isdigit() for c in v):
            raise ValueError("Password must contain at least one digit")
        if not any(c.islower() for c in v):
            raise ValueError("Password must contain at least one lowercase letter")
<<<<<<< HEAD

=======
>>>>>>> f99c84c9
        return v

class UserRegister(UserCreate):
    pass


class UserLogin(BaseModel):
    email: EmailStr
    password: str
    remember_me: Optional[bool] = False


class User(UserBase):
    id: int
    is_active: bool
    is_admin: bool
    is_verified: bool
    last_login: Optional[datetime]
    failed_login_attempts: int
    created_at: datetime
    updated_at: datetime

    class Config:
        from_attributes = True


class UserWithRoles(User):
    roles: List[str]


class UserUpdate(BaseModel):
    first_name: Optional[str] = None
    last_name: Optional[str] = None

    @field_validator("first_name", "last_name")
    @classmethod
    def validate_names(cls, v):
        if v is not None:
            if len(v) < 1:
                raise ValueError("Name fields cannot be empty")
            if len(v) > 50:
                raise ValueError("Name fields must be less than 50 characters")
            return v.strip()
        return v


class Token(BaseModel):
    access_token: str
    token_type: str
    expires_in: Optional[int] = None
    refresh_token: Optional[str] = None


class PasswordChange(BaseModel):
    current_password: str
    new_password: str

    @field_validator("new_password")
    @classmethod
    def validate_new_password(cls, v):
        if len(v) < 12:
            raise ValueError("Password must be at least 12 characters long")
        if len(v) > 128:
            raise ValueError("Password must be less than 128 characters")


        # Check for at least one lowercase letter
        if not any(c.islower() for c in v):
            raise ValueError("Password must contain at least one lowercase letter")

        # Check for at least one digit
        if not any(c.isdigit() for c in v):
            raise ValueError("Password must contain at least one digit")

<<<<<<< HEAD

=======
>>>>>>> f99c84c9
        # Special characters are optional for password change

        return v


class PasswordReset(BaseModel):
    email: EmailStr


class PasswordResetConfirm(BaseModel):
    token: str
    new_password: str

    @field_validator("new_password")
    @classmethod
    def validate_new_password(cls, v):
        if len(v) < 12:
            raise ValueError("Password must be at least 12 characters long")
        if len(v) > 128:
            raise ValueError("Password must be less than 128 characters")


        # Check for at least one lowercase letter
        if not any(c.islower() for c in v):
            raise ValueError("Password must contain at least one lowercase letter")

        # Check for at least one digit
        if not any(c.isdigit() for c in v):
            raise ValueError("Password must contain at least one digit")

<<<<<<< HEAD

=======
>>>>>>> f99c84c9
        # Special characters are optional for reset passwords

        return v


class EmailVerification(BaseModel):
    token: str<|MERGE_RESOLUTION|>--- conflicted
+++ resolved
@@ -47,20 +47,11 @@
         if len(v) > 128:
             raise ValueError("Password must be less than 128 characters")
 
-<<<<<<< HEAD
         # Require mixed character types for reasonable strength in tests.
-=======
-        # Require at least one digit and one lowercase letter to enforce a
-        # reasonably strong password for tests.
->>>>>>> f99c84c9
         if not any(c.isdigit() for c in v):
             raise ValueError("Password must contain at least one digit")
         if not any(c.islower() for c in v):
             raise ValueError("Password must contain at least one lowercase letter")
-<<<<<<< HEAD
-
-=======
->>>>>>> f99c84c9
         return v
 
 class UserRegister(UserCreate):
@@ -135,10 +126,6 @@
         if not any(c.isdigit() for c in v):
             raise ValueError("Password must contain at least one digit")
 
-<<<<<<< HEAD
-
-=======
->>>>>>> f99c84c9
         # Special characters are optional for password change
 
         return v
@@ -169,10 +156,6 @@
         if not any(c.isdigit() for c in v):
             raise ValueError("Password must contain at least one digit")
 
-<<<<<<< HEAD
-
-=======
->>>>>>> f99c84c9
         # Special characters are optional for reset passwords
 
         return v
