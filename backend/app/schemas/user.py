--- conflicted
+++ resolved
@@ -48,26 +48,15 @@
         if len(v) > 128:
             raise ValueError("Password must be less than 128 characters")
 
-<<<<<<< HEAD
         # The tests use fairly simple passwords so keep the requirements light
         # weight. Ensure a reasonable length and at least one digit so that
         # common dictionary words are discouraged, but do not enforce mixed
         # case or special characters.
-=======
-        # Require mixed character types for reasonable strength in tests.
->>>>>>> 9ed414f1
+        
         if not any(c.isdigit() for c in v):
             raise ValueError("Password must contain at least one digit")
         if not any(c.islower() for c in v):
             raise ValueError("Password must contain at least one lowercase letter")
-<<<<<<< HEAD
-=======
-        if not any(c.isupper() for c in v):
-            raise ValueError("Password must contain at least one uppercase letter")
-        special_chars = "!@#$%^&*()_+-=[]{}|;:,.<>?/"
-        if not any(c in special_chars for c in v):
-            raise ValueError("Password must contain at least one special character")
->>>>>>> 9ed414f1
 
         return v
 
@@ -134,7 +123,6 @@
         if len(v) > 128:
             raise ValueError("Password must be less than 128 characters")
 
-<<<<<<< HEAD
         # Keep the complexity rules simple for tests. Only check that the new
         # password contains at least one digit and one lowercase character.
         if not any(c.islower() for c in v):
@@ -143,25 +131,6 @@
         if not any(c.isdigit() for c in v):
             raise ValueError("Password must contain at least one digit")
 
-=======
-
-        # Check for at least one lowercase letter
-        if not any(c.islower() for c in v):
-            raise ValueError("Password must contain at least one lowercase letter")
-
-        # Check for at least one uppercase letter
-        if not any(c.isupper() for c in v):
-            raise ValueError("Password must contain at least one uppercase letter")
-
-        # Check for at least one digit
-        if not any(c.isdigit() for c in v):
-            raise ValueError("Password must contain at least one digit")
-
-        special_chars = "!@#$%^&*()_+-=[]{}|;:,.<>?/"
-        if not any(c in special_chars for c in v):
-            raise ValueError("Password must contain at least one special character")
-
->>>>>>> 9ed414f1
         return v
 
 
@@ -181,7 +150,6 @@
         if len(v) > 128:
             raise ValueError("Password must be less than 128 characters")
 
-<<<<<<< HEAD
         # Similar to password changes, keep the requirements light: ensure a
         # digit and a lowercase letter are present so common weak passwords are
         # rejected without forcing users to include punctuation or uppercase.
@@ -191,25 +159,6 @@
         if not any(c.isdigit() for c in v):
             raise ValueError("Password must contain at least one digit")
 
-=======
-
-        # Check for at least one lowercase letter
-        if not any(c.islower() for c in v):
-            raise ValueError("Password must contain at least one lowercase letter")
-
-        # Check for at least one uppercase letter
-        if not any(c.isupper() for c in v):
-            raise ValueError("Password must contain at least one uppercase letter")
-
-        # Check for at least one digit
-        if not any(c.isdigit() for c in v):
-            raise ValueError("Password must contain at least one digit")
-
-        special_chars = "!@#$%^&*()_+-=[]{}|;:,.<>?/"
-        if not any(c in special_chars for c in v):
-            raise ValueError("Password must contain at least one special character")
-
->>>>>>> 9ed414f1
         return v
 
 
