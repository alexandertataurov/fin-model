--- conflicted
+++ resolved
@@ -5,10 +5,6 @@
 Create Date: 2024-12-20 11:00:00.000000
 
 """
-<<<<<<< HEAD
-=======
-
->>>>>>> 0924e5e4
 import sqlalchemy as sa
 from alembic import op
 
@@ -21,15 +17,7 @@
 
 def upgrade():
     # Advanced indexes for users table
-<<<<<<< HEAD
     op.create_index("ix_users_last_login", "users", ["last_login"], unique=False)
-=======
-    conn = op.get_bind()
-    inspector = sa.inspect(conn)
-    existing_indexes = {ix["name"] for ix in inspector.get_indexes("users")}
-    if "ix_users_last_login" not in existing_indexes:
-        op.create_index("ix_users_last_login", "users", ["last_login"], unique=False)
->>>>>>> 0924e5e4
     op.create_index(
         "ix_users_created_date", "users", [sa.text("DATE(created_at)")], unique=False
     )
@@ -291,7 +279,7 @@
 
     # Full-text search indexes (PostgreSQL specific)
     # Create GIN indexes for better text search on key fields
-<<<<<<< HEAD
+
     with op.get_context().autocommit_block():
         op.execute(
             """
@@ -395,101 +383,6 @@
         op.execute("DROP INDEX CONCURRENTLY IF EXISTS ix_files_search_gin")
         op.execute("DROP INDEX CONCURRENTLY IF EXISTS ix_scenarios_search_gin")
         op.execute("DROP INDEX CONCURRENTLY IF EXISTS ix_parameters_search_gin")
-=======
-    op.execute(
-        """
-        CREATE INDEX CONCURRENTLY ix_parameters_search_gin
-        ON parameters USING gin(to_tsvector('english',
-            COALESCE(name, '') || ' ' ||
-            COALESCE(display_name, '') || ' ' ||
-            COALESCE(description, '')
-        ))
-    """
-    )
-
-    op.execute(
-        """
-        CREATE INDEX CONCURRENTLY ix_scenarios_search_gin
-        ON scenarios USING gin(to_tsvector('english',
-            COALESCE(name, '') || ' ' ||
-            COALESCE(description, '')
-        ))
-    """
-    )
-
-    op.execute(
-        """
-        CREATE INDEX CONCURRENTLY ix_files_search_gin
-        ON uploaded_files USING gin(to_tsvector('english',
-            COALESCE(filename, '') || ' ' ||
-            COALESCE(original_filename, '')
-        ))
-    """
-    )
-
-    op.execute(
-        """
-        CREATE INDEX CONCURRENTLY ix_templates_search_gin
-        ON templates USING gin(to_tsvector('english',
-            COALESCE(name, '') || ' ' ||
-            COALESCE(description, '')
-        ))
-    """
-    )
-
-    # Partial indexes for common filtered queries
-    op.execute(
-        "CREATE INDEX CONCURRENTLY ix_users_active_only "
-        "ON users (id) WHERE is_active = true"
-    )
-    op.execute(
-        "CREATE INDEX CONCURRENTLY ix_files_processing ON uploaded_files (id, "
-        "created_at) WHERE status IN ('processing', 'uploaded')"
-    )
-    op.execute(
-        "CREATE INDEX CONCURRENTLY ix_scenarios_active ON scenarios (id, "
-        "updated_at) WHERE status = 'active'"
-    )
-    op.execute(
-        "CREATE INDEX CONCURRENTLY ix_calculations_pending ON calculations ("
-        "execution_order) WHERE is_active = true AND last_executed_at IS NULL"
-    )
-
-    # Covering indexes for common join patterns
-    op.execute(
-        """
-        CREATE INDEX CONCURRENTLY ix_parameter_values_covering
-        ON parameter_values (scenario_id, parameter_id)
-        INCLUDE (value, changed_at, is_valid)
-    """
-    )
-
-    op.execute(
-        """
-        CREATE INDEX CONCURRENTLY ix_metrics_covering
-        ON metrics (scenario_id, metric_category)
-        INCLUDE (metric_name, value, period_start, period_end)
-    """
-    )
-
-
-def downgrade():
-    # Drop covering indexes
-    op.execute("DROP INDEX CONCURRENTLY IF EXISTS ix_metrics_covering")
-    op.execute("DROP INDEX CONCURRENTLY IF EXISTS ix_parameter_values_covering")
-
-    # Drop partial indexes
-    op.execute("DROP INDEX CONCURRENTLY IF EXISTS ix_calculations_pending")
-    op.execute("DROP INDEX CONCURRENTLY IF EXISTS ix_scenarios_active")
-    op.execute("DROP INDEX CONCURRENTLY IF EXISTS ix_files_processing")
-    op.execute("DROP INDEX CONCURRENTLY IF EXISTS ix_users_active_only")
-
-    # Drop full-text search indexes
-    op.execute("DROP INDEX CONCURRENTLY IF EXISTS ix_templates_search_gin")
-    op.execute("DROP INDEX CONCURRENTLY IF EXISTS ix_files_search_gin")
-    op.execute("DROP INDEX CONCURRENTLY IF EXISTS ix_scenarios_search_gin")
-    op.execute("DROP INDEX CONCURRENTLY IF EXISTS ix_parameters_search_gin")
->>>>>>> 0924e5e4
 
     # Drop report indexes
     op.drop_index("ix_report_exports_user_format", table_name="report_exports")
