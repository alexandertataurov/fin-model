import type { StorybookConfig } from '@storybook/react-vite';
import { resolve } from 'path';

const config: StorybookConfig = {
  framework: {
    name: '@storybook/react-vite',
    options: {
      builder: {
        viteConfigPath: 'vite.config.storybook.ts',
      },
    },
  },
  typescript: {
    // Enable auto-generated prop tables from TypeScript
    reactDocgen: 'react-docgen-typescript',
    reactDocgenTypescriptOptions: {
      shouldExtractLiteralValuesFromEnum: true,
      propFilter: prop =>
        prop.parent ? !/node_modules/.test(prop.parent.fileName) : true,
    },
  },
  // Performance optimizations
  core: {
    disableTelemetry: true,
    enableCrashReports: false,
  },
  features: {
    storyStoreV7: true,
    buildStoriesJson: true,
    breakingChangesV7: true,
  },
  stories: [
    {
      directory: '../src/design-system',
      files: '**/*.stories.@(js|jsx|ts|tsx|mdx)',
      exclude: ['**/EnhancedStories.stories.@(js|jsx|ts|tsx|mdx)', '**/ResponsiveDemos.stories.@(js|jsx|ts|tsx|mdx)'],
    },
    '../src/components/**/*.stories.@(js|jsx|ts|tsx|mdx)',
    '../docs/**/*.stories.@(js|jsx|ts|tsx|mdx)',
  ],
  addons: [
    '@storybook/addon-essentials',
    '@storybook/addon-a11y',
    '@storybook/addon-interactions',
    '@storybook/addon-links',
    '@storybook/addon-themes',
  ],
  docs: {
    autodocs: 'tag',
    defaultName: 'Documentation',
  },
  staticDirs: [
    { from: '../public', to: '/public' },
  ],
  viteFinal: async (config) => {
    config.resolve = config.resolve || {};
    config.resolve.alias = {
      ...(config.resolve.alias || {}),
      '@': resolve(__dirname, '../src'),
      '@/design-system': resolve(__dirname, '../src/design-system'),
      '@design-system': resolve(__dirname, '../src/design-system'),
      '@/components': resolve(__dirname, '../src/components'),
      '@components': resolve(__dirname, '../src/components'),
    } as Record<string, string>;

    config.define = {
      ...(config.define || {}),
      'process.env.NODE_ENV': JSON.stringify(process.env.NODE_ENV || 'development'),
      global: 'globalThis',
    } as Record<string, any>;

    // Fix dynamic import issues
    config.build = config.build || {};
    config.build.rollupOptions = config.build.rollupOptions || {};
    config.build.rollupOptions.output = config.build.rollupOptions.output || {};
    config.build.rollupOptions.output.format = 'es';
<<<<<<< HEAD
    config.build.rollupOptions.external = [
      ...(Array.isArray(config.build.rollupOptions.external)
        ? config.build.rollupOptions.external
        : []),
      '@storybook/globalThis',
    ];
=======
    
    // Ensure proper module resolution for Storybook
    config.build.rollupOptions.external = ['@storybook/globalThis'];
    config.build.rollupOptions.output.globals = {
      '@storybook/globalThis': 'globalThis'
    };
>>>>>>> faa6dc2a

    if (Array.isArray(config.plugins)) {
      // Remove any duplicate React plugins to avoid duplicate RefreshRuntime
      const hasReactPlugin = config.plugins.some((p: any) => p && (p.name === 'vite:react'));
      config.plugins = config.plugins.filter((p: any) => p && p.name !== 'vite:react-swc');
      // If both existed, keep only vite:react
      if (!hasReactPlugin) {
        // leave as-is; Storybook adds its own React plugin
      }
    }

    // Disable HMR in Storybook to prevent refresh runtime clashes
    (config as any).server = {
      ...(config as any).server,
      hmr: false,
    };

    return config;
  },
  // Enhanced navigation structure
  managerHead: head => `
    ${head}
    <style>
      .sidebar-item[data-item-id*="design-system"] {
        font-weight: 600;
        color: #3b82f6;
      }
      .sidebar-item[data-item-id*="components"] {
        font-weight: 500;
      }
      .sidebar-item[data-item-id*="getting-started"] {
        font-weight: 600;
        color: #059669;
      }
      .sidebar-item[data-item-id*="templates"] {
        font-weight: 600;
        color: #7c3aed;
      }
    </style>
  `,
};

export default config;<|MERGE_RESOLUTION|>--- conflicted
+++ resolved
@@ -74,21 +74,12 @@
     config.build.rollupOptions = config.build.rollupOptions || {};
     config.build.rollupOptions.output = config.build.rollupOptions.output || {};
     config.build.rollupOptions.output.format = 'es';
-<<<<<<< HEAD
     config.build.rollupOptions.external = [
       ...(Array.isArray(config.build.rollupOptions.external)
         ? config.build.rollupOptions.external
         : []),
       '@storybook/globalThis',
     ];
-=======
-    
-    // Ensure proper module resolution for Storybook
-    config.build.rollupOptions.external = ['@storybook/globalThis'];
-    config.build.rollupOptions.output.globals = {
-      '@storybook/globalThis': 'globalThis'
-    };
->>>>>>> faa6dc2a
 
     if (Array.isArray(config.plugins)) {
       // Remove any duplicate React plugins to avoid duplicate RefreshRuntime
