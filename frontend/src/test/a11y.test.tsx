--- conflicted
+++ resolved
@@ -1,10 +1,6 @@
 // Jest globals are available without explicit import
 import { expect, vi } from 'vitest';
-<<<<<<< HEAD
 import { configureAxe } from 'jest-axe';
-=======
-import { configureAxe, toHaveNoViolations } from 'jest-axe';
->>>>>>> 138ea3d8
 import { render as customRender } from './test-utils';
 import App from '../App';
 import Dashboard from '../pages/Dashboard';
@@ -22,13 +18,6 @@
   },
 });
 
-<<<<<<< HEAD
-// Matcher registered in test setup
-=======
-// Register jest-axe custom matcher with Vitest
-expect.extend({ toHaveNoViolations });
->>>>>>> 138ea3d8
-
 // Mock components that may cause issues in test environment
 vi.mock('../components/Charts/LineChart', () => ({
   LineChart: () => <div data-testid="line-chart">Line Chart</div>,
