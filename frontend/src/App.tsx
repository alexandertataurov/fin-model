<<<<<<< HEAD
import { useCallback, useEffect, useMemo, useState } from 'react'
=======
import { useCallback, useMemo, useState } from 'react'
>>>>>>> 8f402c9b
import { AgGridReact } from 'ag-grid-react'
import type {
  CellValueChangedEvent,
  ColDef,
<<<<<<< HEAD
  ICellRendererParams,
=======
>>>>>>> 8f402c9b
  ValueFormatterParams,
  ValueParserParams,
} from 'ag-grid-community'
import 'ag-grid-community/styles/ag-grid.css'
import 'ag-grid-community/styles/ag-theme-alpine.css'
import './App.css'

interface Row {
  id: string
  account: string
  amount: number
}

function App() {
  const createRow = useCallback(
    (account: string, amount: number): Row => ({
      id: crypto.randomUUID(),
      account,
      amount,
    }),
    [],
  )

<<<<<<< HEAD
  const [rowData, setRowData] = useState<Row[]>([])

  useEffect(() => {
    const stored = localStorage.getItem('rows')
    if (stored) {
      try {
        setRowData(JSON.parse(stored))
      } catch {
        setRowData([
          createRow('Revenue', 1000),
          createRow('Cost of Goods Sold', -300),
          createRow('Operating Expenses', -200),
        ])
      }
    } else {
      setRowData([
        createRow('Revenue', 1000),
        createRow('Cost of Goods Sold', -300),
        createRow('Operating Expenses', -200),
      ])
    }
  }, [createRow])

  useEffect(() => {
    if (rowData.length) {
      localStorage.setItem('rows', JSON.stringify(rowData))
    }
  }, [rowData])

  const handleDeleteRow = useCallback((id: string) => {
    setRowData((prev) => prev.filter((row) => row.id !== id))
  }, [])
=======
  const [rowData, setRowData] = useState<Row[]>([
    createRow('Revenue', 1000),
    createRow('Cost of Goods Sold', -300),
    createRow('Operating Expenses', -200),
  ])
>>>>>>> 8f402c9b

  const columnDefs = useMemo<ColDef[]>(
    () => [
      { field: 'account', headerName: 'Account' },
      {
        field: 'amount',
        headerName: 'Amount',
        type: 'numericColumn',
        valueParser: (params: ValueParserParams) => Number(params.newValue),
        valueFormatter: (params: ValueFormatterParams) =>
<<<<<<< HEAD
          Number(params.value).toLocaleString(undefined, {
            style: 'currency',
            currency: 'USD',
          }),
      },
      {
        headerName: '',
        field: 'delete',
        width: 90,
        cellRenderer: (params: ICellRendererParams<Row>) => {
          const handleClick = () => handleDeleteRow((params.data as Row).id)
          return (
            <button type="button" onClick={handleClick} className="delete-button">
              Delete
            </button>
          )
        },
=======
          Number(params.value).toFixed(2),
>>>>>>> 8f402c9b
      },
    ],
    [handleDeleteRow],
  )

  const defaultColDef = useMemo<ColDef>(
    () => ({ flex: 1, editable: true, resizable: true }),
    [],
  )

  const total = useMemo(
    () => rowData.reduce((sum, row) => sum + row.amount, 0),
    [rowData],
  )

<<<<<<< HEAD
  const average = useMemo(
    () => (rowData.length ? total / rowData.length : 0),
    [rowData.length, total],
  )

  const max = useMemo(
    () => (rowData.length ? Math.max(...rowData.map((r) => r.amount)) : 0),
    [rowData],
  )

  const min = useMemo(
    () => (rowData.length ? Math.min(...rowData.map((r) => r.amount)) : 0),
    [rowData],
  )

  const pinnedBottomRowData = useMemo(
    () => [
      { account: 'Total', amount: total },
      { account: 'Average', amount: average },
      { account: 'Max', amount: max },
      { account: 'Min', amount: min },
    ],
    [total, average, max, min],
=======
  const pinnedBottomRowData = useMemo(
    () => [{ account: 'Total', amount: total }],
    [total],
>>>>>>> 8f402c9b
  )

  const onCellValueChanged = useCallback(
    (params: CellValueChangedEvent) => {
      const updated = (params.data as Row)
      setRowData((prev) =>
        prev.map((row) => (row.id === updated.id ? updated : row)),
      )
    },
    [],
  )

  const handleAddRow = useCallback(() => {
    setRowData([...rowData, createRow('', 0)])
  }, [rowData, createRow])

  return (
    <div className="container">
      <h1>Financial Model</h1>
      <button type="button" onClick={handleAddRow} className="add-button">
        Add Row
      </button>
      <div className="ag-theme-alpine grid">
        <AgGridReact
          rowData={rowData}
          columnDefs={columnDefs}
          defaultColDef={defaultColDef}
          pinnedBottomRowData={pinnedBottomRowData}
          onCellValueChanged={onCellValueChanged}
        />
      </div>
    </div>
  )
}

export default App<|MERGE_RESOLUTION|>--- conflicted
+++ resolved
@@ -1,16 +1,9 @@
-<<<<<<< HEAD
 import { useCallback, useEffect, useMemo, useState } from 'react'
-=======
-import { useCallback, useMemo, useState } from 'react'
->>>>>>> 8f402c9b
 import { AgGridReact } from 'ag-grid-react'
 import type {
   CellValueChangedEvent,
   ColDef,
-<<<<<<< HEAD
   ICellRendererParams,
-=======
->>>>>>> 8f402c9b
   ValueFormatterParams,
   ValueParserParams,
 } from 'ag-grid-community'
@@ -34,7 +27,6 @@
     [],
   )
 
-<<<<<<< HEAD
   const [rowData, setRowData] = useState<Row[]>([])
 
   useEffect(() => {
@@ -67,13 +59,6 @@
   const handleDeleteRow = useCallback((id: string) => {
     setRowData((prev) => prev.filter((row) => row.id !== id))
   }, [])
-=======
-  const [rowData, setRowData] = useState<Row[]>([
-    createRow('Revenue', 1000),
-    createRow('Cost of Goods Sold', -300),
-    createRow('Operating Expenses', -200),
-  ])
->>>>>>> 8f402c9b
 
   const columnDefs = useMemo<ColDef[]>(
     () => [
@@ -84,8 +69,8 @@
         type: 'numericColumn',
         valueParser: (params: ValueParserParams) => Number(params.newValue),
         valueFormatter: (params: ValueFormatterParams) =>
-<<<<<<< HEAD
-          Number(params.value).toLocaleString(undefined, {
+
+        Number(params.value).toLocaleString(undefined, {
             style: 'currency',
             currency: 'USD',
           }),
@@ -102,9 +87,6 @@
             </button>
           )
         },
-=======
-          Number(params.value).toFixed(2),
->>>>>>> 8f402c9b
       },
     ],
     [handleDeleteRow],
@@ -120,7 +102,7 @@
     [rowData],
   )
 
-<<<<<<< HEAD
+
   const average = useMemo(
     () => (rowData.length ? total / rowData.length : 0),
     [rowData.length, total],
@@ -144,11 +126,7 @@
       { account: 'Min', amount: min },
     ],
     [total, average, max, min],
-=======
-  const pinnedBottomRowData = useMemo(
-    () => [{ account: 'Total', amount: total }],
-    [total],
->>>>>>> 8f402c9b
+
   )
 
   const onCellValueChanged = useCallback(
