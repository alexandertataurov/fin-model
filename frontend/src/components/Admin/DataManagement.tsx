--- conflicted
+++ resolved
@@ -553,7 +553,6 @@
                   <Button
                     className="w-full"
                     variant="outline"
-<<<<<<< HEAD
                     onClick={() =>
                       showConfirm('Generate admin overview report (CSV)?', async () => {
                         try {
@@ -573,25 +572,6 @@
                         }
                       })
                     }
-=======
-                    onClick={async () => {
-                      try {
-                        if (!confirm('Generate admin overview report (CSV)?'))
-                          return;
-                        const data =
-                          await AdminApi.getAdminOverviewReport('csv');
-                        const blob = new Blob([data], { type: 'text/csv' });
-                        const url = URL.createObjectURL(blob);
-                        const a = document.createElement('a');
-                        a.href = url;
-                        a.download = 'admin_overview.csv';
-                        a.click();
-                        URL.revokeObjectURL(url);
-                      } catch (_e) {
-                        toast.error('Failed to generate report');
-                      }
-                    }}
->>>>>>> 9a52afa2
                   >
                     <BarChart3 className="h-4 w-4 mr-2" />
                     Generate Admin Report (CSV)
@@ -855,7 +835,6 @@
                 <Button
                   className="w-full"
                   variant="outline"
-<<<<<<< HEAD
                   onClick={() =>
                     showConfirm('Run database backup now?', async () => {
                       try {
@@ -866,17 +845,6 @@
                       }
                     })
                   }
-=======
-                  onClick={async () => {
-                    try {
-                      if (!confirm('Run database backup now?')) return;
-                      const res = await AdminApi.backupDatabase();
-                      toast.success(`${res.message} (job ${res.job_id})`);
-                    } catch {
-                      toast.error('Backup failed');
-                    }
-                  }}
->>>>>>> 9a52afa2
                 >
                   <Upload className="h-4 w-4 mr-2" />
                   Backup Database
@@ -916,7 +884,6 @@
                 <Button
                   className="w-full"
                   variant="outline"
-<<<<<<< HEAD
                   onClick={() =>
                     showConfirm('Rebuild all database indexes now?', async () => {
                       try {
@@ -927,17 +894,6 @@
                       }
                     })
                   }
-=======
-                  onClick={async () => {
-                    try {
-                      if (!confirm('Rebuild all database indexes now?')) return;
-                      const res = await AdminApi.reindexDatabase();
-                      toast.success(`${res.message} (job ${res.job_id})`);
-                    } catch {
-                      toast.error('Reindex failed');
-                    }
-                  }}
->>>>>>> 9a52afa2
                 >
                   <RefreshCw className="h-4 w-4 mr-2" />
                   Rebuild Indexes
