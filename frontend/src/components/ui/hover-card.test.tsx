import { render, screen, fireEvent, waitFor } from '@testing-library/react';
import { HoverCard, HoverCardTrigger, HoverCardContent } from './hover-card';
import userEvent from '@testing-library/user-event';

describe('HoverCard', () => {
  it('renders trigger and shows content on hover', async () => {
    render(
      <HoverCard>
        <HoverCardTrigger tabIndex={0}>Hover me</HoverCardTrigger>
        <HoverCardContent>Hover content</HoverCardContent>
      </HoverCard>
    );

    const trigger = screen.getByText('Hover me');
    expect(trigger).toBeInTheDocument();

<<<<<<< HEAD
    // Content should not be visible initially
    expect(screen.queryByRole('tooltip')).not.toBeInTheDocument();
=======
    // Content should not be visible initially (Radix mounts it hidden)
    await waitFor(() => {
      const content = screen.queryByText('Hover content');
      expect(content).not.toBeVisible();
    });
>>>>>>> 80b2c3fe

    // Hover over trigger
    await userEvent.hover(trigger);

    // Content should be visible
    await waitFor(() => {
<<<<<<< HEAD
      expect(screen.getByRole('tooltip')).toBeInTheDocument();
=======
      expect(screen.getByText('Hover content')).toBeVisible();
>>>>>>> 80b2c3fe
    });

    // Unhover
    await userEvent.unhover(trigger);

    // Content should not be visible
    await waitFor(() => {
<<<<<<< HEAD
      expect(screen.queryByRole('tooltip')).not.toBeInTheDocument();
=======
      const content = screen.queryByText('Hover content');
      expect(content).not.toBeVisible();
>>>>>>> 80b2c3fe
    });
  });

  it('supports keyboard navigation', async () => {
    render(
      <HoverCard>
        <HoverCardTrigger tabIndex={0}>Hover me</HoverCardTrigger>
        <HoverCardContent>Hover content</HoverCardContent>
      </HoverCard>
    );

    const trigger = screen.getByText('Hover me');

    // Focus the trigger
    await userEvent.tab();
<<<<<<< HEAD
=======
    expect(document.activeElement).toBe(trigger);
>>>>>>> 80b2c3fe
    expect(trigger).toHaveFocus();

    // Press Enter
    fireEvent.keyDown(trigger, { key: 'Enter' });

    // Content should be visible
    await waitFor(() => {
      expect(screen.getByText('Hover content')).toBeVisible();
    });

    // Press Escape
    fireEvent.keyDown(trigger, { key: 'Escape' });

    // Content should not be visible
    await waitFor(() => {
      const content = screen.queryByText('Hover content');
      expect(content).not.toBeVisible();
    });
  });

  it('applies custom className to content', async () => {
    render(
      <HoverCard>
        <HoverCardTrigger tabIndex={0}>Hover me</HoverCardTrigger>
        <HoverCardContent className="custom-content">
          Hover content
        </HoverCardContent>
      </HoverCard>
    );

    const trigger = screen.getByText('Hover me');
    await userEvent.hover(trigger);

    await waitFor(() => {
      const content = screen.getByText('Hover content');
      expect(content.closest('[data-slot="hover-card-content"]')).toHaveClass(
        'custom-content'
      );
    });
  });

  it('maintains ARIA attributes', () => {
    render(
      <HoverCard>
        <HoverCardTrigger aria-label="More information" tabIndex={0}>
          Hover me
        </HoverCardTrigger>
        <HoverCardContent>Hover content</HoverCardContent>
      </HoverCard>
    );

    const trigger = screen.getByText('Hover me');
    expect(trigger).toHaveAttribute('aria-label', 'More information');
  });
});<|MERGE_RESOLUTION|>--- conflicted
+++ resolved
@@ -14,27 +14,15 @@
     const trigger = screen.getByText('Hover me');
     expect(trigger).toBeInTheDocument();
 
-<<<<<<< HEAD
     // Content should not be visible initially
     expect(screen.queryByRole('tooltip')).not.toBeInTheDocument();
-=======
-    // Content should not be visible initially (Radix mounts it hidden)
-    await waitFor(() => {
-      const content = screen.queryByText('Hover content');
-      expect(content).not.toBeVisible();
-    });
->>>>>>> 80b2c3fe
 
-    // Hover over trigger
+        // Hover over trigger
     await userEvent.hover(trigger);
 
     // Content should be visible
     await waitFor(() => {
-<<<<<<< HEAD
       expect(screen.getByRole('tooltip')).toBeInTheDocument();
-=======
-      expect(screen.getByText('Hover content')).toBeVisible();
->>>>>>> 80b2c3fe
     });
 
     // Unhover
@@ -42,12 +30,7 @@
 
     // Content should not be visible
     await waitFor(() => {
-<<<<<<< HEAD
       expect(screen.queryByRole('tooltip')).not.toBeInTheDocument();
-=======
-      const content = screen.queryByText('Hover content');
-      expect(content).not.toBeVisible();
->>>>>>> 80b2c3fe
     });
   });
 
@@ -63,10 +46,6 @@
 
     // Focus the trigger
     await userEvent.tab();
-<<<<<<< HEAD
-=======
-    expect(document.activeElement).toBe(trigger);
->>>>>>> 80b2c3fe
     expect(trigger).toHaveFocus();
 
     // Press Enter
