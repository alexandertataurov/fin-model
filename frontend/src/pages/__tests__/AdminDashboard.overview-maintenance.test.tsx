--- conflicted
+++ resolved
@@ -104,12 +104,8 @@
         // Run Cleanup
         const runBtn = await screen.findByRole('button', { name: /run cleanup/i });
         await userEvent.click(runBtn);
-<<<<<<< HEAD
         const confirmBtn = await screen.findByRole('button', { name: /confirm/i });
         await userEvent.click(confirmBtn);
         expect(mocked.default.cleanupFiles).toHaveBeenCalledWith(false);
-=======
-        expect(mocked.cleanupFiles).toHaveBeenCalledWith(false);
->>>>>>> 9a52afa2
     });
 });