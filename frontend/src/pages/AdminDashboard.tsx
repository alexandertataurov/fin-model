import React, { useEffect, useCallback, useState } from 'react';
import { useNavigate } from 'react-router-dom';
import {
  Users,
  Database,
  Activity,
  Shield,
  Settings,
  FileText,
  AlertCircle,
  Server,
  RefreshCw,
  Download,
  Trash2,
} from 'lucide-react';
import {
  Card,
  CardContent,
  CardHeader,
  CardTitle,
} from '@/design-system/components/Card';
import { Button } from '@/design-system/components/Button';
import { Badge } from '@/design-system/components/Badge';
import {
  Tabs,
  TabsContent,
  TabsList,
  TabsTrigger,
} from '@/design-system/components/Tabs';
import { Alert, AlertDescription } from '@/design-system/components/Alert';
import { useAuth } from '@/contexts/AuthContext';
import { Switch } from '@/design-system/components/Switch';
import { Input } from '@/design-system/components/Input';
import {
  Select,
  SelectContent,
  SelectItem,
  SelectTrigger,
  SelectValue,
} from '@/design-system/components/Select';
import { useAdminStore } from '@/stores/admin';
import UserManagement from '@/components/Admin/UserManagement';
import SystemMonitoring from '@/components/Admin/SystemMonitoring';
import DataManagement from '@/components/Admin/DataManagement';
import OverviewTab from '@/components/AdminDashboard/OverviewTab';
import HealthTab from '@/components/AdminDashboard/HealthTab';
import { toast } from 'sonner';
import { ConfirmDialog } from '@/components/ui/ConfirmDialog';
import * as AdminApi from '@/services/admin';
import LogFilterForm from '@/components/AdminDashboard/LogFilterForm';
import HealthTab from '@/components/AdminDashboard/HealthTab';

const AdminDashboard: React.FC = () => {
  const navigate = useNavigate();
  const { user } = useAuth();

  const [maintenanceLoading, setMaintenanceLoading] = useState(false);
  const [cleanupDialogOpen, setCleanupDialogOpen] = useState(false);

  // Local log state for tests
  const [logs, setLogs] = useState<import('@/services/adminApi').LogEntry[]>(
    []
  );
  const [logsTotal, setLogsTotal] = useState(0);
  const [logsSkip, setLogsSkip] = useState(0);
  const [logsLimit, setLogsLimit] = useState(100);
  const [logsLevel, setLogsLevel] = useState<
    'DEBUG' | 'INFO' | 'WARNING' | 'ERROR' | 'CRITICAL'
  >('ERROR');
  const [logsFrom, setLogsFrom] = useState('');
  const [logsTo, setLogsTo] = useState('');
  const [logsSearch, setLogsSearch] = useState('');
  const handleLogsFilterChange = useCallback(
    async (updates: Partial<{
      level: typeof logsLevel;
      limit: number;
      from: string;
      to: string;
      search: string;
      skip: number;
    }>) => {
      const newFilters = {
        level: logsLevel,
        limit: logsLimit,
        from: logsFrom,
        to: logsTo,
        search: logsSearch,
        skip: logsSkip,
        ...updates,
      };

      const setters: Record<string, (value: any) => void> = {
        level: setLogsLevel,
        limit: setLogsLimit,
        from: setLogsFrom,
        to: setLogsTo,
        search: setLogsSearch,
        skip: setLogsSkip,
      };

      Object.entries(updates).forEach(([key, value]) => {
        const setter = setters[key];
        if (setter !== undefined && value !== undefined) {
          setter(value);
        }
      });

      const resp = await AdminApi.getSystemLogs(newFilters.level, newFilters.limit, {
        from: newFilters.from || undefined,
        to: newFilters.to || undefined,
        search: newFilters.search || undefined,
        skip: newFilters.skip,
        envelope: true,
      });
      const env = resp as any;
      setLogs((env.items as LogEntry[]) || []);
      setLogsTotal(env.total || 0);
    },
    [
      logsLevel,
      logsLimit,
      logsFrom,
      logsTo,
      logsSearch,
      logsSkip,
    ]
  );

  const handleLogsRefresh = useCallback(async () => {
    await handleLogsFilterChange({ skip: 0 });
  }, [handleLogsFilterChange]);

  const handleLogsPrev = useCallback(async () => {
    const newSkip = Math.max(0, logsSkip - logsLimit);
    await handleLogsFilterChange({ skip: newSkip });
  }, [logsSkip, logsLimit, handleLogsFilterChange]);

  const handleLogsNext = useCallback(async () => {
    const newSkip = logsSkip + logsLimit;
    if (newSkip >= logsTotal) return;
    await handleLogsFilterChange({ skip: newSkip });
  }, [logsSkip, logsLimit, logsTotal, handleLogsFilterChange]);
  const [userPermissions, _setUserPermissions] = useState<any>(null);

  // Use centralized store
  const {
    activeTab,
    setActiveTab,
    autoRefreshEnabled,
    setAutoRefresh,
    refreshing,
    systemStats,
    userActivity,
    systemMetrics: _systemMetrics,
    systemHealth: _systemHealth,
    databaseHealth: _databaseHealth,
    audit: _audit,
    fetchOverviewData,
    fetchHealthData,
    fetchLogsData,
    fetchAuditData,
    refreshAll,
    updateAuditFilters: _updateAuditFilters,
    clearErrors: _clearErrors,
  } = useAdminStore();

  // Context-aware data loading based on active tab
  const loadDataForTab = useCallback(
    async (tab: string) => {
      switch (tab) {
        case 'overview':
          await fetchOverviewData();
          break;
        case 'health':
          await fetchHealthData();
          break;
        case 'logs':
          await fetchLogsData();
          break;
        case 'audit':
          await fetchAuditData();
          break;
        default:
          await fetchOverviewData();
      }
    },
    [fetchOverviewData, fetchHealthData, fetchLogsData, fetchAuditData]
  );

  // Legacy compatibility for child components
  const loadAdminData = useCallback(async () => {
    await loadDataForTab(activeTab);
  }, [loadDataForTab, activeTab]);

  const _loadMetricsAndLogs = useCallback(async () => {
    await fetchLogsData();
  }, [fetchLogsData]);

  // Refresh data using store
  const handleRefresh = async () => {
    await refreshAll();
    toast.success('Admin dashboard refreshed');
  };

  // Format percentage for display
  const _formatPercentage = (value: number | null | undefined): string => {
    if (value === null || value === undefined || Number.isNaN(value)) {
      return 'N/A';
    }
    return `${value.toFixed(1)}%`;
  };

  // Format number with commas
  const _formatNumber = (num: number | null | undefined): string => {
    if (num === null || num === undefined || Number.isNaN(num as number)) {
      return '0';
    }
    return (num as number).toLocaleString();
  };

  // Get status badge variant
  const _getStatusBadge = (isActive: boolean, isVerified: boolean) => {
    if (!isActive) return <Badge variant="destructive">Inactive</Badge>;
    if (!isVerified) return <Badge variant="secondary">Unverified</Badge>;
    return <Badge variant="default">Active</Badge>;
  };

  // Maintenance operations
  const handleFileCleanupPreview = async () => {
    try {
      setMaintenanceLoading(true);
      const result = await AdminApi.cleanupFiles(true);
      toast.success(
        `Cleanup preview: ${result.orphaned_files} orphaned files, ${result.failed_files} failed files found`
      );
    } catch (_error) {
      toast.error('Failed to preview file cleanup');
    } finally {
      setMaintenanceLoading(false);
    }
  };

  const handleFileCleanup = async () => {
    try {
      setMaintenanceLoading(true);
      const result = await AdminApiService.cleanupFiles(false);
      toast.success(result.message);
      await loadAdminData(); // Refresh data
    } catch (_error) {
      toast.error('Failed to run file cleanup');
    } finally {
      setMaintenanceLoading(false);
    }
  };

  const handleClearRateLimits = async () => {
    try {
      setMaintenanceLoading(true);
      const result = await AdminApi.clearRateLimits();
      toast.success(
        `${result.message} (${result.cleared_records} records cleared)`
      );
    } catch (_error) {
      toast.error('Failed to clear rate limits');
    } finally {
      setMaintenanceLoading(false);
    }
  };

  // Load data on mount and tab change
  useEffect(() => {
    loadDataForTab(activeTab);
  }, [loadDataForTab, activeTab]);

  // Auto refresh based on active tab
  useEffect(() => {
    if (!autoRefreshEnabled) return;
    const id = setInterval(() => {
      refreshAll();
    }, 30000);
    return () => clearInterval(id);
  }, [autoRefreshEnabled, refreshAll]);

  // Check if user has admin permissions
  if (!user) {
    navigate('/login');
    return null;
  }

  // Show initial loading state only if no data is available
  const isInitialLoading =
    !systemStats.data &&
    !userActivity.data &&
    !logs.data &&
    systemStats.loading;

  if (isInitialLoading) {
    return (
      <div className="min-h-screen bg-background flex items-center justify-center">
        <div className="text-center">
          <RefreshCw className="h-8 w-8 animate-spin mx-auto mb-4" />
          <p className="text-muted-foreground">Loading admin dashboard...</p>
        </div>
      </div>
    );
  }

  return (
    <div className="min-h-screen bg-background">
      {/* Header */}
      <div className="border-b bg-card">
        <div className="container mx-auto px-4 py-4">
          <div className="flex items-center justify-between">
            <div>
              <h1 className="text-2xl font-bold">Admin Dashboard</h1>
              <p className="text-muted-foreground">
                System administration and monitoring
              </p>
            </div>
            <div className="flex items-center space-x-2">
              <Button
                variant="outline"
                size="sm"
                onClick={handleRefresh}
                disabled={refreshing}
              >
                <RefreshCw
                  className={`h-4 w-4 mr-2 ${refreshing ? 'animate-spin' : ''}`}
                />
                Refresh
              </Button>
              <div className="flex items-center space-x-2 pl-2">
                <span className="text-xs text-muted-foreground">
                  Auto Refresh
                </span>
                <Switch
                  checked={autoRefreshEnabled}
                  onCheckedChange={setAutoRefresh}
                />
              </div>
              <Button variant="outline" size="sm" onClick={() => navigate('/')}>
                Back to App
              </Button>
            </div>
          </div>
        </div>
      </div>

      {/* Main Content */}
      <div className="container mx-auto px-4 py-6">
        <Tabs value={activeTab} onValueChange={setActiveTab}>
          <TabsList className="w-full overflow-x-auto flex gap-1.5">
            <TabsTrigger
              value="overview"
              className="flex items-center space-x-2 shrink-0"
            >
              <Activity className="h-4 w-4" />
              <span className="hidden lg:inline">Overview</span>
            </TabsTrigger>
            <TabsTrigger
              value="users"
              className="flex items-center space-x-2 shrink-0"
            >
              <Users className="h-4 w-4" />
              <span className="hidden lg:inline">Users</span>
            </TabsTrigger>
            <TabsTrigger
              value="system"
              className="flex items-center space-x-2 shrink-0"
            >
              <Server className="h-4 w-4" />
              <span className="hidden lg:inline">System</span>
            </TabsTrigger>
            <TabsTrigger
              value="database"
              className="flex items-center space-x-2 shrink-0"
            >
              <Database className="h-4 w-4" />
              <span className="hidden lg:inline">Database</span>
            </TabsTrigger>
            <TabsTrigger
              value="security"
              className="flex items-center space-x-2 shrink-0"
            >
              <Shield className="h-4 w-4" />
              <span className="hidden lg:inline">Security</span>
            </TabsTrigger>
            <TabsTrigger
              value="maintenance"
              className="flex items-center space-x-2 shrink-0"
            >
              <Settings className="h-4 w-4" />
              <span className="hidden lg:inline">Maintenance</span>
            </TabsTrigger>
            <TabsTrigger
              value="health"
              className="flex items-center space-x-2 shrink-0"
            >
              <Activity className="h-4 w-4" />
              <span className="hidden lg:inline">Health</span>
            </TabsTrigger>
            <TabsTrigger
              value="logs"
              className="flex items-center space-x-2 shrink-0"
            >
              <FileText className="h-4 w-4" />
              <span className="hidden lg:inline">Logs</span>
            </TabsTrigger>
            <TabsTrigger
              value="permissions"
              className="flex items-center space-x-2 shrink-0"
            >
              <Shield className="h-4 w-4" />
              <span className="hidden lg:inline">Permissions</span>
            </TabsTrigger>
            <TabsTrigger
              value="audit"
              className="flex items-center space-x-2 shrink-0"
            >
              <FileText className="h-4 w-4" />
              <span className="hidden lg:inline">Audit</span>
            </TabsTrigger>
          </TabsList>

          {/* Overview Tab */}
          <TabsContent value="overview" className="space-y-6">
            <OverviewTab />
          </TabsContent>

          {/* Users Tab */}
          <TabsContent value="users">
            <UserManagement onUserUpdated={loadAdminData} />
          </TabsContent>

          {/* System Tab */}
          <TabsContent value="system">
            <SystemMonitoring />
          </TabsContent>

          {/* Database Tab */}
          <TabsContent value="database">
            <DataManagement />
          </TabsContent>

          {/* Health Tab */}
          <TabsContent value="health" className="space-y-4">
            <HealthTab />
          </TabsContent>

          {/* Logs Tab */}
          <TabsContent value="logs" className="space-y-4">
            <Card>
              <CardHeader>
                <CardTitle>System Logs</CardTitle>
              </CardHeader>
              <CardContent>
<<<<<<< HEAD
                <LogFilterForm
                  level={logsLevel}
                  limit={logsLimit}
                  from={logsFrom}
                  to={logsTo}
                  search={logsSearch}
                  skip={logsSkip}
                  total={logsTotal}
                  onChange={handleLogsFilterChange}
                  onRefresh={handleLogsRefresh}
                  onPrev={handleLogsPrev}
                  onNext={handleLogsNext}
                />
=======
                <div className="flex flex-wrap items-center gap-2 mb-4">
                  <Select
                    value={logsLevel}
                    onValueChange={async lvl => {
                      setLogsLevel(lvl as typeof logsLevel);
                      const resp = await AdminApi.getSystemLogs(
                        lvl as typeof logsLevel,
                        logsLimit,
                        {
                          from: logsFrom || undefined,
                          to: logsTo || undefined,
                          search: logsSearch || undefined,
                          skip: logsSkip,
                          envelope: true,
                        }
                      );
                      const env = resp as any;
                      setLogs((env.items as LogEntry[]) || []);
                      setLogsTotal(env.total || 0);
                    }}
                  >
                    <SelectTrigger className="w-32">
                      <SelectValue />
                    </SelectTrigger>
                    <SelectContent>
                      {['DEBUG', 'INFO', 'WARNING', 'ERROR', 'CRITICAL'].map(
                        l => (
                          <SelectItem key={l} value={l}>
                            {l}
                          </SelectItem>
                        )
                      )}
                    </SelectContent>
                  </Select>
                  <Select
                    value={String(logsLimit)}
                    onValueChange={async val => {
                      const lim = Number(val);
                      setLogsLimit(lim);
                      const resp = await AdminApi.getSystemLogs(
                        logsLevel,
                        lim,
                        {
                          from: logsFrom || undefined,
                          to: logsTo || undefined,
                          search: logsSearch || undefined,
                          skip: logsSkip,
                          envelope: true,
                        }
                      );
                      const env = resp as any;
                      setLogs((env.items as LogEntry[]) || []);
                      setLogsTotal(env.total || 0);
                    }}
                  >
                    <SelectTrigger className="w-28">
                      <SelectValue />
                    </SelectTrigger>
                    <SelectContent>
                      {[50, 100, 200, 500].map(l => (
                        <SelectItem key={l} value={String(l)}>
                          {l}
                        </SelectItem>
                      ))}
                    </SelectContent>
                  </Select>
                  <Input
                    type="date"
                    value={logsFrom}
                    onChange={e => setLogsFrom(e.target.value)}
                    className="w-40"
                  />
                  <Input
                    type="date"
                    value={logsTo}
                    onChange={e => setLogsTo(e.target.value)}
                    className="w-40"
                  />
                  <Input
                    type="text"
                    placeholder="Search"
                    value={logsSearch}
                    onChange={e => setLogsSearch(e.target.value)}
                    className="w-40"
                  />
                  <Button
                    size="sm"
                    variant="outline"
                    onClick={async () => {
                      const resp = await AdminApi.getSystemLogs(
                        logsLevel,
                        logsLimit,
                        {
                          from: logsFrom || undefined,
                          to: logsTo || undefined,
                          search: logsSearch || undefined,
                          skip: 0,
                          envelope: true,
                        }
                      );
                      const env = resp as any;
                      setLogs((env.items as LogEntry[]) || []);
                      setLogsTotal(env.total || 0);
                      setLogsSkip(0);
                    }}
                  >
                    Refresh Logs
                  </Button>
                  <div className="ml-auto flex items-center gap-2 text-xs">
                    <span>
                      {logsTotal > 0
                        ? `${Math.min(logsSkip + 1, logsTotal)}-${Math.min(
                            logsSkip + logsLimit,
                            logsTotal
                          )} of ${logsTotal}`
                        : '0-0 of 0'}
                    </span>
                    <Button
                      size="sm"
                      variant="outline"
                      onClick={async () => {
                        const newSkip = Math.max(0, logsSkip - logsLimit);
                        setLogsSkip(newSkip);
                        const resp = await AdminApi.getSystemLogs(
                          logsLevel,
                          logsLimit,
                          {
                            from: logsFrom || undefined,
                            to: logsTo || undefined,
                            search: logsSearch || undefined,
                            skip: newSkip,
                            envelope: true,
                          }
                        );
                        const env = resp as any;
                        setLogs((env.items as LogEntry[]) || []);
                        setLogsTotal(env.total || 0);
                      }}
                      disabled={logsSkip <= 0}
                    >
                      Prev
                    </Button>
                    <Button
                      size="sm"
                      variant="outline"
                      onClick={async () => {
                        const newSkip = logsSkip + logsLimit;
                        if (newSkip >= logsTotal) return;
                        setLogsSkip(newSkip);
                        const resp = await AdminApi.getSystemLogs(
                          logsLevel,
                          logsLimit,
                          {
                            from: logsFrom || undefined,
                            to: logsTo || undefined,
                            search: logsSearch || undefined,
                            skip: newSkip,
                            envelope: true,
                          }
                        );
                        const env = resp as any;
                        setLogs((env.items as LogEntry[]) || []);
                        setLogsTotal(env.total || 0);
                      }}
                      disabled={logsSkip + logsLimit >= logsTotal}
                    >
                      Next
                    </Button>
                  </div>
                </div>
>>>>>>> da85fca5
                <div className="border rounded">
                  <div className="max-h-96 overflow-auto text-xs font-mono">
                    {logs.length > 0 ? (
                      logs.map((log, idx) => (
                        <div key={idx} className="px-3 py-2 border-b">
                          <div className="flex items-center justify-between">
                            <span className="font-semibold">
                              [{log.level}] {log.module}
                            </span>
                            <span className="text-muted-foreground">
                              {new Date(log.timestamp).toLocaleString()}
                            </span>
                          </div>
                          <div>{log.message}</div>
                        </div>
                      ))
                    ) : (
                      <div className="p-4 text-muted-foreground">No logs.</div>
                    )}
                  </div>
                </div>
              </CardContent>
            </Card>
          </TabsContent>

          {/* Permissions Tab */}
          <TabsContent value="permissions" className="space-y-4">
            <Card>
              <CardHeader>
                <CardTitle>User Permissions</CardTitle>
              </CardHeader>
              <CardContent>
                {userPermissions ? (
                  <div className="grid grid-cols-1 md:grid-cols-2 gap-4 text-sm">
                    <div>
                      <div className="text-muted-foreground">User ID</div>
                      <div className="font-medium">
                        {userPermissions.user_id}
                      </div>
                    </div>
                    <div>
                      <div className="text-muted-foreground">Roles</div>
                      <div className="font-medium">
                        {userPermissions.roles.join(', ') || 'None'}
                      </div>
                    </div>
                    <div className="md:col-span-2">
                      <div className="text-muted-foreground">Permissions</div>
                      <div className="font-medium break-words">
                        {userPermissions.permissions.join(', ') || 'None'}
                      </div>
                    </div>
                    <div>
                      <div className="text-muted-foreground">Admin</div>
                      <div className="font-medium">
                        {userPermissions.is_admin ? 'Yes' : 'No'}
                      </div>
                    </div>
                    <div>
                      <div className="text-muted-foreground">Analyst</div>
                      <div className="font-medium">
                        {userPermissions.is_analyst ? 'Yes' : 'No'}
                      </div>
                    </div>
                  </div>
                ) : (
                  <div className="text-muted-foreground">
                    No permissions data.
                  </div>
                )}
              </CardContent>
            </Card>
          </TabsContent>

          {/* Audit Tab */}
          <TabsContent value="audit" className="space-y-4">
            <Card>
              <CardHeader>
                <CardTitle>Audit Logs</CardTitle>
              </CardHeader>
              <CardContent>
                <div className="flex items-center gap-2 mb-4 flex-wrap">
                  <Input
                    type="number"
                    className="w-24"
                    placeholder="Skip"
                    value={auditFilters.skip}
                    onChange={e =>
                      setAuditFilters({
                        ...auditFilters,
                        skip: Number(e.target.value) || 0,
                      })
                    }
                  />
                  <Input
                    type="number"
                    className="w-24"
                    placeholder="Limit"
                    value={auditFilters.limit}
                    onChange={e =>
                      setAuditFilters({
                        ...auditFilters,
                        limit: Number(e.target.value) || 50,
                      })
                    }
                  />
                  <Input
                    type="number"
                    className="w-32"
                    placeholder="User ID"
                    value={auditFilters.userId || ''}
                    onChange={e =>
                      setAuditFilters({
                        ...auditFilters,
                        userId: e.target.value
                          ? Number(e.target.value)
                          : undefined,
                      })
                    }
                  />
                  <Input
                    type="text"
                    className="w-40"
                    placeholder="Action"
                    value={auditFilters.action || ''}
                    onChange={e =>
                      setAuditFilters({
                        ...auditFilters,
                        action: e.target.value || undefined,
                      })
                    }
                  />
                  <Input
                    type="date"
                    value={auditFrom}
                    onChange={e => setAuditFrom(e.target.value)}
                    className="w-40"
                  />
                  <Input
                    type="date"
                    value={auditTo}
                    onChange={e => setAuditTo(e.target.value)}
                    className="w-40"
                  />
                  <Button
                    size="sm"
                    variant="outline"
                    onClick={async () => {
                      const data = await AdminApi.getAuditLogs(
                        auditFilters.skip,
                        auditFilters.limit,
                        auditFilters.userId,
                        auditFilters.action,
                        {
                          from: auditFrom || undefined,
                          to: auditTo || undefined,
                          envelope: true,
                        }
                      );
                      const env = data as any;
                      setAuditLogs((env?.items as any[]) || env?.logs || []);
                      setAuditTotal(env?.total || 0);
                      setAuditSkip(env?.skip || 0);
                    }}
                  >
                    Refresh
                  </Button>
                  <div className="ml-auto flex items-center gap-2 text-xs">
                    <span>
                      {auditTotal > 0
                        ? `${Math.min(auditSkip + 1, auditTotal)}-${Math.min(
                            auditSkip + auditFilters.limit,
                            auditTotal
                          )} of ${auditTotal}`
                        : '0-0 of 0'}
                    </span>
                    <Button
                      size="sm"
                      variant="outline"
                      onClick={async () => {
                        const newSkip = Math.max(
                          0,
                          auditSkip - auditFilters.limit
                        );
                        setAuditSkip(newSkip);
                        const resp = await AdminApi.getAuditLogs(
                          newSkip,
                          auditFilters.limit,
                          auditFilters.userId,
                          auditFilters.action,
                          {
                            from: auditFrom || undefined,
                            to: auditTo || undefined,
                            envelope: true,
                          }
                        );
                        const env = resp as any;
                        setAuditLogs((env?.items as any[]) || env?.logs || []);
                        setAuditTotal(env?.total || 0);
                      }}
                      disabled={auditSkip <= 0}
                    >
                      Prev
                    </Button>
                    <Button
                      size="sm"
                      variant="outline"
                      onClick={async () => {
                        const newSkip = auditSkip + auditFilters.limit;
                        if (newSkip >= auditTotal) return;
                        setAuditSkip(newSkip);
                        const resp = await AdminApi.getAuditLogs(
                          newSkip,
                          auditFilters.limit,
                          auditFilters.userId,
                          auditFilters.action,
                          {
                            from: auditFrom || undefined,
                            to: auditTo || undefined,
                            envelope: true,
                          }
                        );
                        const env = resp as any;
                        setAuditLogs((env?.items as any[]) || env?.logs || []);
                        setAuditTotal(env?.total || 0);
                      }}
                      disabled={auditSkip + auditFilters.limit >= auditTotal}
                    >
                      Next
                    </Button>
                  </div>
                </div>
                <div className="border rounded">
                  <div className="max-h-96 overflow-auto text-xs font-mono">
                    {auditLogs && (auditLogs as any[]).length > 0 ? (
                      (auditLogs as any[]).map((entry: any, idx: number) => (
                        <div key={idx} className="px-3 py-2 border-b">
                          <div className="flex items-center justify-between">
                            <span className="font-semibold">
                              [{entry.level || 'INFO'}]{' '}
                              {entry.module || entry.action || 'audit'}
                            </span>
                            <span className="text-muted-foreground">
                              {entry.timestamp
                                ? new Date(entry.timestamp).toLocaleString()
                                : ''}
                            </span>
                          </div>
                          <div>
                            {entry.message ||
                              entry.details ||
                              JSON.stringify(entry)}
                          </div>
                        </div>
                      ))
                    ) : (
                      <div className="p-4 text-muted-foreground">
                        No audit logs.
                      </div>
                    )}
                  </div>
                </div>
              </CardContent>
            </Card>
          </TabsContent>
          {/* Security Tab */}
          <TabsContent value="security" className="space-y-4">
            {securityAudit ? (
              <>
                <Card>
                  <CardHeader>
                    <div className="flex items-center justify-between">
                      <CardTitle>Security Overview</CardTitle>
                      <div className="space-x-2 flex items-center">
                        <Input
                          type="date"
                          value={securityFrom}
                          onChange={e => setSecurityFrom(e.target.value)}
                          className="w-40"
                        />
                        <Input
                          type="date"
                          value={securityTo}
                          onChange={e => setSecurityTo(e.target.value)}
                          className="w-40"
                        />
                        <Button
                          variant="outline"
                          size="sm"
                          onClick={async () => {
                            try {
                              setRefreshing(true);
                              const data = await AdminApi.getSecurityAudit({
                                from: securityFrom || undefined,
                                to: securityTo || undefined,
                              });
                              setSecurityAudit(data);
                              toast.success('Security audit refreshed');
                            } catch {
                              toast.error('Failed to refresh security audit');
                            } finally {
                              setRefreshing(false);
                            }
                          }}
                        >
                          Refresh
                        </Button>
                        <Button
                          size="sm"
                          onClick={handleClearRateLimits}
                          disabled={maintenanceLoading}
                        >
                          Clear Rate Limits
                        </Button>
                      </div>
                    </div>
                  </CardHeader>
                  <CardContent>
                    <div className="grid grid-cols-1 md:grid-cols-2 lg:grid-cols-4 gap-4 mb-4">
                      <div className="text-center">
                        <div className="text-2xl font-bold">
                          {securityAudit.failed_logins_24h}
                        </div>
                        <div className="text-sm text-muted-foreground">
                          Failed logins (24h)
                        </div>
                      </div>
                      <div className="text-center">
                        <div className="text-2xl font-bold">
                          {securityAudit.rate_limit_violations}
                        </div>
                        <div className="text-sm text-muted-foreground">
                          Rate limit violations
                        </div>
                      </div>
                      <div className="text-center">
                        <div className="text-2xl font-bold">
                          {securityAudit.password_policy_violations}
                        </div>
                        <div className="text-sm text-muted-foreground">
                          Policy violations
                        </div>
                      </div>
                      <div className="text-center">
                        <div className="text-2xl font-bold">
                          {securityAudit.suspicious_activities.length}
                        </div>
                        <div className="text-sm text-muted-foreground">
                          Suspicious activities
                        </div>
                      </div>
                    </div>

                    {securityAudit.recommendations.length > 0 && (
                      <Alert>
                        <AlertCircle className="h-4 w-4" />
                        <AlertDescription>
                          <div className="space-y-1">
                            {securityAudit.recommendations.map((rec, idx) => (
                              <div key={idx}>{rec}</div>
                            ))}
                          </div>
                        </AlertDescription>
                      </Alert>
                    )}
                  </CardContent>
                </Card>

                <Card>
                  <CardHeader>
                    <CardTitle>Suspicious Activities</CardTitle>
                  </CardHeader>
                  <CardContent>
                    {securityAudit.suspicious_activities.length > 0 ? (
                      <div className="space-y-2 text-sm">
                        {securityAudit.suspicious_activities.map(
                          (act: any, idx: number) => (
                            <div key={idx} className="p-3 border rounded">
                              <div className="flex items-center justify-between">
                                <span className="font-medium">
                                  {act.type || 'Event'}
                                </span>
                                <span className="text-muted-foreground">
                                  {act.timestamp
                                    ? new Date(act.timestamp).toLocaleString()
                                    : ''}
                                </span>
                              </div>
                              <div className="text-muted-foreground">
                                {act.details || act.message || ''}
                              </div>
                            </div>
                          )
                        )}
                      </div>
                    ) : (
                      <div className="text-muted-foreground">
                        No suspicious activities detected.
                      </div>
                    )}
                  </CardContent>
                </Card>
              </>
            ) : (
              <div className="text-muted-foreground">
                No security data available.
              </div>
            )}
          </TabsContent>

          {/* Maintenance Tab */}
          <TabsContent value="maintenance" className="space-y-4">
            <div className="grid grid-cols-1 md:grid-cols-2 gap-4">
              <Card>
                <CardHeader>
                  <CardTitle>File Cleanup</CardTitle>
                </CardHeader>
                <CardContent className="space-y-2">
                  <p className="text-sm text-muted-foreground">
                    Clean up orphaned and failed files to free up storage space.
                  </p>
                  <div className="space-x-2">
                    <Button
                      size="sm"
                      variant="outline"
                      onClick={handleFileCleanupPreview}
                      disabled={maintenanceLoading}
                    >
                      <Download className="h-4 w-4 mr-1" />
                      Preview Cleanup
                    </Button>
                    <Button
                      size="sm"
                      onClick={() => setCleanupDialogOpen(true)}
                      disabled={maintenanceLoading}
                    >
                      <Trash2 className="h-4 w-4 mr-1" />
                      Run Cleanup
                    </Button>
                  </div>
                </CardContent>
              </Card>

              <Card>
                <CardHeader>
                  <CardTitle>Rate Limiting</CardTitle>
                </CardHeader>
                <CardContent className="space-y-2">
                  <p className="text-sm text-muted-foreground">
                    Clear rate limiting records to restore access for blocked
                    users.
                  </p>
                  <Button
                    size="sm"
                    onClick={handleClearRateLimits}
                    disabled={maintenanceLoading}
                  >
                    <RefreshCw className="h-4 w-4 mr-1" />
                    Clear Rate Limits
                  </Button>
                </CardContent>
              </Card>
            </div>
          </TabsContent>
        </Tabs>
      </div>
      <ConfirmDialog
        open={cleanupDialogOpen}
        onOpenChange={setCleanupDialogOpen}
        title="Confirm Cleanup"
        description="Run cleanup and permanently delete files?"
        confirmText="Confirm"
        onConfirm={handleFileCleanup}
      />
    </div>
  );
};

export default AdminDashboard;<|MERGE_RESOLUTION|>--- conflicted
+++ resolved
@@ -454,7 +454,6 @@
                 <CardTitle>System Logs</CardTitle>
               </CardHeader>
               <CardContent>
-<<<<<<< HEAD
                 <LogFilterForm
                   level={logsLevel}
                   limit={logsLimit}
@@ -468,178 +467,6 @@
                   onPrev={handleLogsPrev}
                   onNext={handleLogsNext}
                 />
-=======
-                <div className="flex flex-wrap items-center gap-2 mb-4">
-                  <Select
-                    value={logsLevel}
-                    onValueChange={async lvl => {
-                      setLogsLevel(lvl as typeof logsLevel);
-                      const resp = await AdminApi.getSystemLogs(
-                        lvl as typeof logsLevel,
-                        logsLimit,
-                        {
-                          from: logsFrom || undefined,
-                          to: logsTo || undefined,
-                          search: logsSearch || undefined,
-                          skip: logsSkip,
-                          envelope: true,
-                        }
-                      );
-                      const env = resp as any;
-                      setLogs((env.items as LogEntry[]) || []);
-                      setLogsTotal(env.total || 0);
-                    }}
-                  >
-                    <SelectTrigger className="w-32">
-                      <SelectValue />
-                    </SelectTrigger>
-                    <SelectContent>
-                      {['DEBUG', 'INFO', 'WARNING', 'ERROR', 'CRITICAL'].map(
-                        l => (
-                          <SelectItem key={l} value={l}>
-                            {l}
-                          </SelectItem>
-                        )
-                      )}
-                    </SelectContent>
-                  </Select>
-                  <Select
-                    value={String(logsLimit)}
-                    onValueChange={async val => {
-                      const lim = Number(val);
-                      setLogsLimit(lim);
-                      const resp = await AdminApi.getSystemLogs(
-                        logsLevel,
-                        lim,
-                        {
-                          from: logsFrom || undefined,
-                          to: logsTo || undefined,
-                          search: logsSearch || undefined,
-                          skip: logsSkip,
-                          envelope: true,
-                        }
-                      );
-                      const env = resp as any;
-                      setLogs((env.items as LogEntry[]) || []);
-                      setLogsTotal(env.total || 0);
-                    }}
-                  >
-                    <SelectTrigger className="w-28">
-                      <SelectValue />
-                    </SelectTrigger>
-                    <SelectContent>
-                      {[50, 100, 200, 500].map(l => (
-                        <SelectItem key={l} value={String(l)}>
-                          {l}
-                        </SelectItem>
-                      ))}
-                    </SelectContent>
-                  </Select>
-                  <Input
-                    type="date"
-                    value={logsFrom}
-                    onChange={e => setLogsFrom(e.target.value)}
-                    className="w-40"
-                  />
-                  <Input
-                    type="date"
-                    value={logsTo}
-                    onChange={e => setLogsTo(e.target.value)}
-                    className="w-40"
-                  />
-                  <Input
-                    type="text"
-                    placeholder="Search"
-                    value={logsSearch}
-                    onChange={e => setLogsSearch(e.target.value)}
-                    className="w-40"
-                  />
-                  <Button
-                    size="sm"
-                    variant="outline"
-                    onClick={async () => {
-                      const resp = await AdminApi.getSystemLogs(
-                        logsLevel,
-                        logsLimit,
-                        {
-                          from: logsFrom || undefined,
-                          to: logsTo || undefined,
-                          search: logsSearch || undefined,
-                          skip: 0,
-                          envelope: true,
-                        }
-                      );
-                      const env = resp as any;
-                      setLogs((env.items as LogEntry[]) || []);
-                      setLogsTotal(env.total || 0);
-                      setLogsSkip(0);
-                    }}
-                  >
-                    Refresh Logs
-                  </Button>
-                  <div className="ml-auto flex items-center gap-2 text-xs">
-                    <span>
-                      {logsTotal > 0
-                        ? `${Math.min(logsSkip + 1, logsTotal)}-${Math.min(
-                            logsSkip + logsLimit,
-                            logsTotal
-                          )} of ${logsTotal}`
-                        : '0-0 of 0'}
-                    </span>
-                    <Button
-                      size="sm"
-                      variant="outline"
-                      onClick={async () => {
-                        const newSkip = Math.max(0, logsSkip - logsLimit);
-                        setLogsSkip(newSkip);
-                        const resp = await AdminApi.getSystemLogs(
-                          logsLevel,
-                          logsLimit,
-                          {
-                            from: logsFrom || undefined,
-                            to: logsTo || undefined,
-                            search: logsSearch || undefined,
-                            skip: newSkip,
-                            envelope: true,
-                          }
-                        );
-                        const env = resp as any;
-                        setLogs((env.items as LogEntry[]) || []);
-                        setLogsTotal(env.total || 0);
-                      }}
-                      disabled={logsSkip <= 0}
-                    >
-                      Prev
-                    </Button>
-                    <Button
-                      size="sm"
-                      variant="outline"
-                      onClick={async () => {
-                        const newSkip = logsSkip + logsLimit;
-                        if (newSkip >= logsTotal) return;
-                        setLogsSkip(newSkip);
-                        const resp = await AdminApi.getSystemLogs(
-                          logsLevel,
-                          logsLimit,
-                          {
-                            from: logsFrom || undefined,
-                            to: logsTo || undefined,
-                            search: logsSearch || undefined,
-                            skip: newSkip,
-                            envelope: true,
-                          }
-                        );
-                        const env = resp as any;
-                        setLogs((env.items as LogEntry[]) || []);
-                        setLogsTotal(env.total || 0);
-                      }}
-                      disabled={logsSkip + logsLimit >= logsTotal}
-                    >
-                      Next
-                    </Button>
-                  </div>
-                </div>
->>>>>>> da85fca5
                 <div className="border rounded">
                   <div className="max-h-96 overflow-auto text-xs font-mono">
                     {logs.length > 0 ? (
