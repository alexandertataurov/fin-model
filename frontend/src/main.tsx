--- conflicted
+++ resolved
@@ -28,7 +28,6 @@
   throw new Error('Root element not found');
 }
 
-<<<<<<< HEAD
 try {
   const root = ReactDOM.createRoot(rootElement);
   const queryClient = new QueryClient();
@@ -50,11 +49,4 @@
       <pre style={{ background: '#f5f5f5', padding: '10px', borderRadius: '4px' }}>{msg}</pre>
     </div>
   );
-}
-=======
-ReactDOM.createRoot(rootElement).render(
-  <React.StrictMode>
-    <App />
-  </React.StrictMode>
-);
->>>>>>> 02143530
+}