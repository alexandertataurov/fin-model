--- conflicted
+++ resolved
@@ -369,32 +369,12 @@
         }));
       },
 
-<<<<<<< HEAD
-=======
-      fetchLogs: async () => {
-        set(state => ({
-          logs: { ...state.logs, loading: true, error: null }
-        }));
-
-        try {
-          const { logs } = get();
-          const response = await AdminApi.getSystemLogs(logs.level, logs.limit, {
-            from: logs.from || undefined,
-            to: logs.to || undefined,
-            search: logs.search || undefined,
-            skip: logs.skip,
->>>>>>> 14efe808
       fetchLogs: createAsyncResource(
         set,
         get,
         'logs',
-<<<<<<< HEAD
         async state =>
           AdminApi.getSystemLogs(state.logs.level, state.logs.limit, {
-=======
-        async (state) =>
-          AdminApiService.getSystemLogs(state.logs.level, state.logs.limit, {
->>>>>>> 14efe808
             from: state.logs.from || undefined,
             to: state.logs.to || undefined,
             search: state.logs.search || undefined,
@@ -421,33 +401,13 @@
               audit: { ...state.audit, ...filters }
             }));
           },
-
-<<<<<<< HEAD
-=======
-      fetchAudit: async () => {
-        set(state => ({
-          audit: { ...state.audit, loading: true, error: null }
-        }));
-
-        try {
-          const { audit } = get();
-          const response = await AdminApi.getAuditLogs(
-            audit.skip,
-            audit.limit,
-            audit.userId,
-            audit.action,
->>>>>>> 14efe808
+            
       fetchAudit: createAsyncResource(
         set,
         get,
         'audit',
-<<<<<<< HEAD
         async state =>
           AdminApi.getAuditLogs(
-=======
-        async (state) =>
-          AdminApiService.getAuditLogs(
->>>>>>> 14efe808
             state.audit.skip,
             state.audit.limit,
             state.audit.userId,
