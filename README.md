# Financial Modeling MVP

React + TypeScript frontend for a simple financial modeling tool.
It features:
- Monospaced fonts
- Clean financial report style layout
- Excel-like grid built with `ag-grid-react`

## Netlify Deployment
Netlify installs dependencies in `frontend`, runs `npm run build`, and publishes
the `frontend/dist` directory. Because this is a React single-page app, all
routes redirect to `index.html`.

<<<<<<< HEAD
An example function is provided in `netlify/functions/hello.js`. The functions
directory lives outside the frontend base, so `netlify.toml` sets
`[functions] directory = "../netlify/functions"`. Security headers are
configured via the `_headers` file in `frontend/public`.
=======
An example function is provided in `netlify/functions/hello.js`. Security
headers are configured via the `_headers` file in `frontend/public`.
>>>>>>> c395b804
<|MERGE_RESOLUTION|>--- conflicted
+++ resolved
@@ -11,12 +11,7 @@
 the `frontend/dist` directory. Because this is a React single-page app, all
 routes redirect to `index.html`.
 
-<<<<<<< HEAD
 An example function is provided in `netlify/functions/hello.js`. The functions
 directory lives outside the frontend base, so `netlify.toml` sets
 `[functions] directory = "../netlify/functions"`. Security headers are
 configured via the `_headers` file in `frontend/public`.
-=======
-An example function is provided in `netlify/functions/hello.js`. Security
-headers are configured via the `_headers` file in `frontend/public`.
->>>>>>> c395b804
