--- conflicted
+++ resolved
@@ -13,34 +13,34 @@
 - [x] **React + TypeScript setup with Vite**
 - [x] **Scenario Analysis** _(P1)_
 - [x] **Support deleting rows**
-
----
-
-## 🛠 In Progress
-- _None_
----
-
-## 📋 Backlog
-- [x] **Backend sync** _(P3)_
-- [x] **Versioning & Snapshots** _(P3)_
-
-## 🚀 Future Enhancements
 - [x] Add currency column + live FX conversion
 - [x] **Backend sync** _(P3)_
   - Integrate REST/GraphQL API for saving models remotely
 - [x] **Charts & Visualization** _(P2)_
   - Add revenue/profit/cashflow charts
-<<<<<<< HEAD
 - [x] **Export / Import** _(P2)_
-=======
-- [ ] **Export / Import** _(P2)_
->>>>>>> dc1d8f25
   - Export grid to CSV/Excel
   - Import back into the grid
 - [x] **Versioning & Snapshots** _(P3)_
   - Save different versions of the model (local snapshots)
   - Compare two snapshots side-by-side
+- [x] **Backend sync** _(P3)_
+- [x] **Versioning & Snapshots** _(P3)_
 
 ---
 
-## 🗂 Project Structure (planned)+## 🛠 In Progress
+
+---
+
+## 📋 Backlog
+
+---
+
+## 🚀 Future Enhancements
+
+---
+
+## 🗂 Project Structure (planned)
+
+---