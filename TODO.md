# 🏦 Advanced Financial Modelling App – TODO

## ✅ Done
- [x] **Add additional financial metrics**
- [x] **Basic financial grid using `ag-grid-react`**
- [x] **Basic monospaced styling**
- [x] **Editable rows with “Add Row” button**
- [x] **Export / Import** _(P2)_
- [x] **Format amounts as currency**
- [x] **Multi-currency support** _(P1)_
- [x] **Persist grid data to Local Storage**
- [x] **Pinned totals row recalculating automatically**
- [x] **React + TypeScript setup with Vite**
- [x] **Scenario Analysis** _(P1)_
- [x] **Support deleting rows**
- [x] Add currency column + live FX conversion
- [x] **Backend sync** _(P3)_
  - Integrate REST/GraphQL API for saving models remotely
- [x] **Charts & Visualization** _(P2)_
  - Add revenue/profit/cashflow charts
- [x] **Export / Import** _(P2)_
  - Export grid to CSV/Excel
  - Import back into the grid
- [x] **Versioning & Snapshots** _(P3)_
  - Save different versions of the model (local snapshots)
  - Compare two snapshots side-by-side
- [x] **Backend sync** _(P3)_
- [x] **Versioning & Snapshots** _(P3)_
- [x] **Implement core layout components (TopBar, Sidebar, PageContainer)** _(P1)_
- [x] Core layout components _(P1)_
- [x] Dashboard view with KPI cards _(P1)_
- [x] Statement viewer with GAAP columns _(P1)_
- [x] Forecast editor with scenario slider using Ag-Grid _(P2)_
- [x] Printable 10-K style report generator _(P2)_
- [x] UX refinements (color coding, tooltips, theme toggle, shortcuts) _(P3)_
<<<<<<< HEAD

## 📋 Backlog

---

- [x] Component library using TailwindCSS _(P3)_
=======
- [x] Component library using TailwindCSS _(P3)_
- [x] **Color code positive vs negative amounts in the grid** _(P1)_
- [x] **Validate numeric input and show inline error messages** _(P1)_
- [x] **Responsive layout for smaller screens** _(P1)_
- [x] **Drag-and-drop row reordering** _(P2)_
- [x] **Manage snapshots (rename/delete) from the dropdown** _(P2)_
- [x] **Add tooltips and labels to the chart for better readability** _(P2)_
- [x] **Keyboard shortcuts for common actions (add row, save snapshot, export)** _(P3)_
- [x] **Theme toggle (light/dark)** _(P3)_
- [x] **Field-level help tooltips for scenario and currency selections** _(P3)_

---

## 🛠 In Progress
>>>>>>> 8f25e00e


---


## 📋 Backlog

---

<<<<<<< HEAD
- [x] **Color code positive vs negative amounts in the grid** _(P1)_
- [x] **Validate numeric input and show inline error messages** _(P1)_
- [x] **Responsive layout for smaller screens** _(P1)_
- [x] **Drag-and-drop row reordering** _(P2)_
- [x] **Manage snapshots (rename/delete) from the dropdown** _(P2)_
- [x] **Add tooltips and labels to the chart for better readability** _(P2)_
- [x] **Keyboard shortcuts for common actions (add row, save snapshot, export)** _(P3)_
- [x] **Theme toggle (light/dark)** _(P3)_
- [x] **Field-level help tooltips for scenario and currency selections** _(P3)_
- [ ] **Fix dark mode styling across all components** _(P2)_
=======
>>>>>>> 8f25e00e
<|MERGE_RESOLUTION|>--- conflicted
+++ resolved
@@ -33,14 +33,6 @@
 - [x] Forecast editor with scenario slider using Ag-Grid _(P2)_
 - [x] Printable 10-K style report generator _(P2)_
 - [x] UX refinements (color coding, tooltips, theme toggle, shortcuts) _(P3)_
-<<<<<<< HEAD
-
-## 📋 Backlog
-
----
-
-- [x] Component library using TailwindCSS _(P3)_
-=======
 - [x] Component library using TailwindCSS _(P3)_
 - [x] **Color code positive vs negative amounts in the grid** _(P1)_
 - [x] **Validate numeric input and show inline error messages** _(P1)_
@@ -55,7 +47,6 @@
 ---
 
 ## 🛠 In Progress
->>>>>>> 8f25e00e
 
 
 ---
@@ -63,18 +54,4 @@
 
 ## 📋 Backlog
 
----
-
-<<<<<<< HEAD
-- [x] **Color code positive vs negative amounts in the grid** _(P1)_
-- [x] **Validate numeric input and show inline error messages** _(P1)_
-- [x] **Responsive layout for smaller screens** _(P1)_
-- [x] **Drag-and-drop row reordering** _(P2)_
-- [x] **Manage snapshots (rename/delete) from the dropdown** _(P2)_
-- [x] **Add tooltips and labels to the chart for better readability** _(P2)_
-- [x] **Keyboard shortcuts for common actions (add row, save snapshot, export)** _(P3)_
-- [x] **Theme toggle (light/dark)** _(P3)_
-- [x] **Field-level help tooltips for scenario and currency selections** _(P3)_
-- [ ] **Fix dark mode styling across all components** _(P2)_
-=======
->>>>>>> 8f25e00e
+---